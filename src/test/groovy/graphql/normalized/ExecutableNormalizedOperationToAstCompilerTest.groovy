--- conflicted
+++ resolved
@@ -2139,19 +2139,14 @@
                  v3: [arg1: "barFragArg"],
                  v4: [arg1: "barArg"],
                  v5: [arg1: "fooArg"]]
-    }
+
 
     private ExecutableNormalizedOperation createNormalizedTree(GraphQLSchema schema, String query, Map<String, Object> variables = [:]) {
         assertValidQuery(schema, query, variables)
         Document originalDocument = TestUtil.parseQuery(query)
 
-<<<<<<< HEAD
-        ExecutableNormalizedOperationFactory dependencyGraph = new ExecutableNormalizedOperationFactory()
         def options = ExecutableNormalizedOperationFactory.Options.defaultOptions().deferSupport(deferSupport)
-        return dependencyGraph.createExecutableNormalizedOperationWithRawVariables(schema, originalDocument, null, RawVariables.of(variables), options)
-=======
-        return ExecutableNormalizedOperationFactory.createExecutableNormalizedOperationWithRawVariables(schema, originalDocument, null, RawVariables.of(variables))
->>>>>>> ede0c632
+        return ExecutableNormalizedOperationFactory.createExecutableNormalizedOperationWithRawVariables(schema, originalDocument, null, RawVariables.of(variables), options)
     }
 
     private List<ExecutableNormalizedField> createNormalizedFields(GraphQLSchema schema, String query, Map<String, Object> variables = [:]) {
