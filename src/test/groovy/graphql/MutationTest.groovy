--- conflicted
+++ resolved
@@ -47,17 +47,8 @@
         ]
 
         when:
-<<<<<<< HEAD
-        def executionInput = ExecutionInput.newExecutionInput()
-                .query(query)
-                .root(new MutationSchema.SubscriptionRoot(6))
-
-        def executionResult = GraphQL.newGraphQL(MutationSchema.schema).build().execute(executionInput)
-=======
         def ei = ExecutionInput.newExecutionInput(query).root(new MutationSchema.SubscriptionRoot(6)).build()
         def executionResult = GraphQL.newGraphQL(MutationSchema.schema).build().execute(ei)
->>>>>>> f5b123fb
-
 
         then:
         executionResult.data == expectedResult
@@ -102,17 +93,8 @@
         ]
 
         when:
-<<<<<<< HEAD
-        def executionInput = ExecutionInput.newExecutionInput()
-                .query(query)
-                .root(new MutationSchema.SubscriptionRoot(6))
-
-        def executionResult = GraphQL.newGraphQL(MutationSchema.schema).build().execute(executionInput)
-=======
         def ei = ExecutionInput.newExecutionInput(query).root(new MutationSchema.SubscriptionRoot(6)).build()
         def executionResult = GraphQL.newGraphQL(MutationSchema.schema).build().execute(ei)
->>>>>>> f5b123fb
-
 
         then:
         executionResult.data == expectedResult
