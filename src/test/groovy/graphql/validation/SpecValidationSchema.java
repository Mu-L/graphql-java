package graphql.validation;

import java.util.Arrays;
import java.util.Collections;
import java.util.HashSet;
import java.util.Set;

import graphql.Scalars;
import graphql.TypeResolutionEnvironment;
import graphql.schema.FieldDataFetcher;
import graphql.schema.GraphQLArgument;
import graphql.schema.GraphQLEnumType;
import graphql.schema.GraphQLFieldDefinition;
import graphql.schema.GraphQLInterfaceType;
import graphql.schema.GraphQLNonNull;
import graphql.schema.GraphQLObjectType;
import graphql.schema.GraphQLSchema;
import graphql.schema.GraphQLType;
import graphql.schema.GraphQLUnionType;
import graphql.schema.TypeResolver;
import graphql.validation.SpecValidationSchemaPojos.Alien;
import graphql.validation.SpecValidationSchemaPojos.Cat;
import graphql.validation.SpecValidationSchemaPojos.Dog;
import graphql.validation.SpecValidationSchemaPojos.Human;

/**
 * Sample schema used in the spec for validation examples
 * http://facebook.github.io/graphql/#sec-Validation
 * @author dwinsor
 *
 */
public class SpecValidationSchema {
    public static final GraphQLEnumType dogCommand = GraphQLEnumType.newEnum()
            .name("DogCommand")
            .value("SIT")
            .value("DOWN")
            .value("HEEL")
            .build();

    public static final GraphQLEnumType catCommand = GraphQLEnumType.newEnum()
            .name("CatCommand")
            .value("JUMP")
            .build();

    public static final GraphQLInterfaceType sentient = GraphQLInterfaceType.newInterface()
            .name("Sentient")
            .field(new GraphQLFieldDefinition(
                    "name", null, new GraphQLNonNull(Scalars.GraphQLString), new FieldDataFetcher("name"), Collections.<GraphQLArgument>emptyList(), null))
            .typeResolver(new TypeResolver() {
                @Override
                public GraphQLObjectType getType(TypeResolutionEnvironment env) {
                    if (env.getObject() instanceof Human) return human;
                    if (env.getObject() instanceof Alien) return alien;
                    return null;
                }})
            .build();

    public static final GraphQLInterfaceType pet = GraphQLInterfaceType.newInterface()
            .name("Pet")
            .field(new GraphQLFieldDefinition(
                    "name", null, new GraphQLNonNull(Scalars.GraphQLString), new FieldDataFetcher("name"), Collections.<GraphQLArgument>emptyList(), null))
            .typeResolver(new TypeResolver() {
                @Override
                public GraphQLObjectType getType(TypeResolutionEnvironment env) {
                    if (env.getObject() instanceof Dog) return dog;
                    if (env.getObject() instanceof Cat) return cat;
                    return null;
                }})
            .build();

    public static final GraphQLObjectType human = GraphQLObjectType.newObject()
            .name("Human")
            .field(new GraphQLFieldDefinition(
                    "name", null, new GraphQLNonNull(Scalars.GraphQLString), new FieldDataFetcher("name"), Collections.<GraphQLArgument>emptyList(), null))
            .withInterface(SpecValidationSchema.sentient)
            .build();

    public static final GraphQLObjectType alien = GraphQLObjectType.newObject()
            .name("Alien")
            .field(new GraphQLFieldDefinition(
                    "name", null, new GraphQLNonNull(Scalars.GraphQLString), new FieldDataFetcher("name"), Collections.<GraphQLArgument>emptyList(), null))
            .field(new GraphQLFieldDefinition(
                    "homePlanet", null, Scalars.GraphQLString, new FieldDataFetcher("homePlanet"), Collections.<GraphQLArgument>emptyList(), null))
            .withInterface(SpecValidationSchema.sentient)
            .build();

    public static final GraphQLArgument dogCommandArg = GraphQLArgument.newArgument()
            .name("dogCommand")
            .type(new GraphQLNonNull(dogCommand))
            .build();

    public static final GraphQLArgument atOtherHomesArg = GraphQLArgument.newArgument()
            .name("atOtherHomes")
            .type(Scalars.GraphQLBoolean)
            .build();

    public static final GraphQLArgument catCommandArg = GraphQLArgument.newArgument()
            .name("catCommand")
            .type(new GraphQLNonNull(catCommand))
            .build();

    public static final GraphQLObjectType dog = GraphQLObjectType.newObject()
            .name("Dog")
            .field(new GraphQLFieldDefinition(
                    "name", null, new GraphQLNonNull(Scalars.GraphQLString), new FieldDataFetcher("name"), Collections.<GraphQLArgument>emptyList(), null))
            .field(new GraphQLFieldDefinition(
                    "nickname", null, Scalars.GraphQLString, new FieldDataFetcher("nickname"), Collections.<GraphQLArgument>emptyList(), null))
            .field(new GraphQLFieldDefinition(
                    "barkVolume", null, Scalars.GraphQLInt, new FieldDataFetcher("barkVolume"), Collections.<GraphQLArgument>emptyList(), null))
            .field(new GraphQLFieldDefinition(
                    "doesKnowCommand", null, new GraphQLNonNull(Scalars.GraphQLBoolean), new FieldDataFetcher("doesKnowCommand"),
                    Arrays.asList(dogCommandArg), null))
            .field(new GraphQLFieldDefinition(
                    "isHousetrained", null, Scalars.GraphQLBoolean, new FieldDataFetcher("isHousetrained"),
                    Arrays.asList(atOtherHomesArg), null))
            .field(new GraphQLFieldDefinition(
                    "owner", null, human, new FieldDataFetcher("owner"), Collections.<GraphQLArgument>emptyList(), null))
            .withInterface(SpecValidationSchema.pet)
            .build();

    public static final GraphQLObjectType cat = GraphQLObjectType.newObject()
            .name("Cat")
            .field(new GraphQLFieldDefinition(
                    "name", null, new GraphQLNonNull(Scalars.GraphQLString), new FieldDataFetcher("name"), Collections.<GraphQLArgument>emptyList(), null))
            .field(new GraphQLFieldDefinition(
                    "nickname", null, Scalars.GraphQLString, new FieldDataFetcher("nickname"), Collections.<GraphQLArgument>emptyList(), null))
            .field(new GraphQLFieldDefinition(
                    "meowVolume", null, Scalars.GraphQLInt, new FieldDataFetcher("meowVolume"), Collections.<GraphQLArgument>emptyList(), null))
            .field(new GraphQLFieldDefinition(
                    "doesKnowCommand", null, new GraphQLNonNull(Scalars.GraphQLBoolean), new FieldDataFetcher("doesKnowCommand"),
                    Arrays.asList(catCommandArg), null))
            .withInterface(SpecValidationSchema.pet)
            .build();

    public static final GraphQLUnionType catOrDog = GraphQLUnionType.newUnionType()
            .name("CatOrDog")
            .possibleTypes(cat, dog)
<<<<<<< HEAD
            .typeResolver(object -> {
                if (object instanceof Cat) return cat;
                if (object instanceof Dog) return dog;
                return null;
            })
=======
            .typeResolver(new TypeResolver() {
                @Override
                public GraphQLObjectType getType(TypeResolutionEnvironment env) {
                    if (env.getObject() instanceof Cat) return cat;
                    if (env.getObject() instanceof Dog) return dog;
                    return null;
                }})
>>>>>>> 6e6f1dd5
            .build();

    public static final GraphQLUnionType dogOrHuman = GraphQLUnionType.newUnionType()
            .name("DogOrHuman")
            .possibleTypes(dog, human)
<<<<<<< HEAD
            .typeResolver(object -> {
                if (object instanceof Human) return human;
                if (object instanceof Dog) return dog;
                return null;
            })
=======
            .typeResolver(new TypeResolver() {
                @Override
                public GraphQLObjectType getType(TypeResolutionEnvironment env) {
                    if (env.getObject() instanceof Human) return human;
                    if (env.getObject() instanceof Dog) return dog;
                    return null;
                }})
>>>>>>> 6e6f1dd5
            .build();

    public static final GraphQLUnionType humanOrAlien = GraphQLUnionType.newUnionType()
            .name("HumanOrAlien")
            .possibleTypes(human, alien)
<<<<<<< HEAD
            .typeResolver(object -> {
                if (object instanceof Human) return human;
                if (object instanceof Alien) return alien;
                return null;
            })
=======
            .typeResolver(new TypeResolver() {
                @Override
                public GraphQLObjectType getType(TypeResolutionEnvironment env) {
                    if (env.getObject() instanceof Human) return human;
                    if (env.getObject() instanceof Alien) return alien;
                    return null;
                }})
>>>>>>> 6e6f1dd5
            .build();

    public static final GraphQLObjectType queryRoot = GraphQLObjectType.newObject()
            .name("QueryRoot")
            .field(new GraphQLFieldDefinition(
                    "dog", null, dog, new FieldDataFetcher("dog"), Collections.<GraphQLArgument>emptyList(), null))
            .build();

    @SuppressWarnings("serial")
    public static final Set<GraphQLType> specValidationDictionary = new HashSet<GraphQLType>() {{
        add(dogCommand);
        add(catCommand);
        add(sentient);
        add(pet);
        add(human);
        add(alien);
        add(dog);
        add(cat);
        add(catOrDog);
        add(dogOrHuman);
        add(humanOrAlien);
    }};
    public static final GraphQLSchema specValidationSchema = GraphQLSchema.newSchema()
            .query(queryRoot)
            .build(specValidationDictionary);


}<|MERGE_RESOLUTION|>--- conflicted
+++ resolved
@@ -135,13 +135,6 @@
     public static final GraphQLUnionType catOrDog = GraphQLUnionType.newUnionType()
             .name("CatOrDog")
             .possibleTypes(cat, dog)
-<<<<<<< HEAD
-            .typeResolver(object -> {
-                if (object instanceof Cat) return cat;
-                if (object instanceof Dog) return dog;
-                return null;
-            })
-=======
             .typeResolver(new TypeResolver() {
                 @Override
                 public GraphQLObjectType getType(TypeResolutionEnvironment env) {
@@ -149,19 +142,11 @@
                     if (env.getObject() instanceof Dog) return dog;
                     return null;
                 }})
->>>>>>> 6e6f1dd5
             .build();
 
     public static final GraphQLUnionType dogOrHuman = GraphQLUnionType.newUnionType()
             .name("DogOrHuman")
             .possibleTypes(dog, human)
-<<<<<<< HEAD
-            .typeResolver(object -> {
-                if (object instanceof Human) return human;
-                if (object instanceof Dog) return dog;
-                return null;
-            })
-=======
             .typeResolver(new TypeResolver() {
                 @Override
                 public GraphQLObjectType getType(TypeResolutionEnvironment env) {
@@ -169,19 +154,11 @@
                     if (env.getObject() instanceof Dog) return dog;
                     return null;
                 }})
->>>>>>> 6e6f1dd5
             .build();
 
     public static final GraphQLUnionType humanOrAlien = GraphQLUnionType.newUnionType()
             .name("HumanOrAlien")
             .possibleTypes(human, alien)
-<<<<<<< HEAD
-            .typeResolver(object -> {
-                if (object instanceof Human) return human;
-                if (object instanceof Alien) return alien;
-                return null;
-            })
-=======
             .typeResolver(new TypeResolver() {
                 @Override
                 public GraphQLObjectType getType(TypeResolutionEnvironment env) {
@@ -189,7 +166,6 @@
                     if (env.getObject() instanceof Alien) return alien;
                     return null;
                 }})
->>>>>>> 6e6f1dd5
             .build();
 
     public static final GraphQLObjectType queryRoot = GraphQLObjectType.newObject()
