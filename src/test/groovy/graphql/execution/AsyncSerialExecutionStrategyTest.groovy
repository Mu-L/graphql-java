--- conflicted
+++ resolved
@@ -110,14 +110,10 @@
                 .valueUnboxer(ValueUnboxer.DEFAULT)
                 .locale(Locale.getDefault())
                 .graphQLContext(GraphQLContext.getDefault())
-<<<<<<< HEAD
                 .executionInput(ExecutionInput.newExecutionInput("{}").build())
-                .engineRunningState(new EngineRunningState())
                 .profiler(Profiler.NO_OP)
-=======
                 .executionInput(ei)
                 .engineRunningState(new EngineRunningState(ei))
->>>>>>> 1a4c7782
                 .build()
         ExecutionStrategyParameters executionStrategyParameters = ExecutionStrategyParameters
                 .newParameters()
@@ -166,14 +162,10 @@
                 .valueUnboxer(ValueUnboxer.DEFAULT)
                 .locale(Locale.getDefault())
                 .graphQLContext(GraphQLContext.getDefault())
-<<<<<<< HEAD
-                .executionInput(ExecutionInput.newExecutionInput("{}").build())
-                .engineRunningState(new EngineRunningState())
-                .profiler(Profiler.NO_OP)
-=======
                 .executionInput(ei)
                 .engineRunningState(new EngineRunningState(ei))
->>>>>>> 1a4c7782
+                .executionInput(ExecutionInput.newExecutionInput("{}").build())
+                .profiler(Profiler.NO_OP)
                 .build()
         ExecutionStrategyParameters executionStrategyParameters = ExecutionStrategyParameters
                 .newParameters()
