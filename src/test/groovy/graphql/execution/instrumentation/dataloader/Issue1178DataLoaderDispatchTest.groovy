--- conflicted
+++ resolved
@@ -125,27 +125,16 @@
 
     static class MyDataFetcher implements DataFetcher<CompletableFuture<Object>> {
 
-<<<<<<< HEAD
-        private final String dataLoader
-
-        MyDataFetcher(String dataLoader) {
-            this.dataLoader = dataLoader
-=======
         private final String name
 
         MyDataFetcher(String name) {
             this.name = name
->>>>>>> cb65b70d
         }
 
         @Override
         CompletableFuture<Object> get(DataFetchingEnvironment environment) {
             def todo = environment.source as Map
-<<<<<<< HEAD
-            return environment.getDataLoader(dataLoader).load(todo['id'])
-=======
             return environment.getDataLoader(name).load(todo['id'])
->>>>>>> cb65b70d
         }
     }
 }