package graphql.execution


import graphql.GraphQLContext
import graphql.execution.instrumentation.Instrumentation
import graphql.language.Document
import graphql.language.FragmentDefinition
import graphql.language.OperationDefinition
import graphql.parser.Parser
import graphql.schema.GraphQLSchema
import org.dataloader.DataLoaderRegistry
import spock.lang.Specification

class ExecutionContextBuilderTest extends Specification {

    Instrumentation instrumentation = Mock(Instrumentation)
    ExecutionStrategy queryStrategy = Mock(ExecutionStrategy)
    ExecutionStrategy mutationStrategy = Mock(ExecutionStrategy)
    ExecutionStrategy subscriptionStrategy = Mock(ExecutionStrategy)
    GraphQLSchema schema = Mock(GraphQLSchema)
    def executionId = ExecutionId.generate()
    def context = "context"
    def graphQLContext = GraphQLContext.newContext().build()
    def root = "root"
    Document document = new Parser().parseDocument("query myQuery(\$var: String){...MyFragment} fragment MyFragment on Query{foo}")
    def operation = document.definitions[0] as OperationDefinition
    def fragment = document.definitions[1] as FragmentDefinition
    def dataLoaderRegistry = new DataLoaderRegistry()
    def mockDataLoaderDispatcherStrategy = Mock(DataLoaderDispatchStrategy)

    def "builds the correct ExecutionContext"() {
        when:
        def executionContext = new ExecutionContextBuilder()
                .instrumentation(instrumentation)
                .queryStrategy(queryStrategy)
                .mutationStrategy(mutationStrategy)
                .subscriptionStrategy(subscriptionStrategy)
                .graphQLSchema(schema)
                .executionId(executionId)
                .context(context) // Retain deprecated builder for test coverage
                .graphQLContext(graphQLContext)
                .root(root)
                .operationDefinition(operation)
                .fragmentsByName([MyFragment: fragment])
                .variables([var: 'value']) // Retain deprecated builder for test coverage
                .dataLoaderRegistry(dataLoaderRegistry)
                .dataLoaderDispatcherStrategy(mockDataLoaderDispatcherStrategy)
                .build()

        then:
        executionContext.executionId == executionId
        executionContext.instrumentation == instrumentation
        executionContext.graphQLSchema == schema
        executionContext.queryStrategy == queryStrategy
        executionContext.mutationStrategy == mutationStrategy
        executionContext.subscriptionStrategy == subscriptionStrategy
        executionContext.root == root
        executionContext.context == context // Retain deprecated method for test coverage
        executionContext.graphQLContext == graphQLContext
        executionContext.getCoercedVariables().toMap() == [var: 'value']
        executionContext.getFragmentsByName() == [MyFragment: fragment]
        executionContext.operationDefinition == operation
        executionContext.dataLoaderRegistry == dataLoaderRegistry
        executionContext.dataLoaderDispatcherStrategy == mockDataLoaderDispatcherStrategy
    }

    def "builds the correct ExecutionContext with coerced variables"() {
        given:
        def coercedVariables = CoercedVariables.of([var: 'value'])

        when:
        def executionContext = new ExecutionContextBuilder()
                .instrumentation(instrumentation)
                .queryStrategy(queryStrategy)
                .mutationStrategy(mutationStrategy)
                .subscriptionStrategy(subscriptionStrategy)
                .graphQLSchema(schema)
                .executionId(executionId)
                .graphQLContext(graphQLContext)
                .root(root)
                .operationDefinition(operation)
                .fragmentsByName([MyFragment: fragment])
                .coercedVariables(coercedVariables)
                .dataLoaderRegistry(dataLoaderRegistry)
                .build()

        then:
        executionContext.executionId == executionId
        executionContext.instrumentation == instrumentation
        executionContext.graphQLSchema == schema
        executionContext.queryStrategy == queryStrategy
        executionContext.mutationStrategy == mutationStrategy
        executionContext.subscriptionStrategy == subscriptionStrategy
        executionContext.root == root
        executionContext.graphQLContext == graphQLContext
        executionContext.coercedVariables == coercedVariables
        executionContext.getFragmentsByName() == [MyFragment: fragment]
        executionContext.operationDefinition == operation
        executionContext.dataLoaderRegistry == dataLoaderRegistry
    }

    def "builds the correct ExecutionContext, if both variables and coercedVariables are set, latest value set takes precedence"() {
        given:
        def coercedVariables = CoercedVariables.of([var: 'value'])

        when:
        def executionContext = new ExecutionContextBuilder()
                .instrumentation(instrumentation)
                .queryStrategy(queryStrategy)
                .mutationStrategy(mutationStrategy)
                .subscriptionStrategy(subscriptionStrategy)
                .graphQLSchema(schema)
                .executionId(executionId)
                .graphQLContext(graphQLContext)
                .root(root)
                .operationDefinition(operation)
                .fragmentsByName([MyFragment: fragment])
                .coercedVariables(coercedVariables)
                .dataLoaderRegistry(dataLoaderRegistry)
                .build()

        then:
        executionContext.executionId == executionId
        executionContext.instrumentation == instrumentation
        executionContext.graphQLSchema == schema
        executionContext.queryStrategy == queryStrategy
        executionContext.mutationStrategy == mutationStrategy
        executionContext.subscriptionStrategy == subscriptionStrategy
        executionContext.root == root
        executionContext.graphQLContext == graphQLContext
        executionContext.coercedVariables == coercedVariables
        executionContext.getFragmentsByName() == [MyFragment: fragment]
        executionContext.operationDefinition == operation
        executionContext.dataLoaderRegistry == dataLoaderRegistry
    }

    def "transform works and copies values with coerced variables"() {
        given:
        def oldCoercedVariables = CoercedVariables.emptyVariables()
        def executionContextOld = new ExecutionContextBuilder()
                .instrumentation(instrumentation)
                .queryStrategy(queryStrategy)
                .mutationStrategy(mutationStrategy)
                .subscriptionStrategy(subscriptionStrategy)
                .graphQLSchema(schema)
                .executionId(executionId)
                .graphQLContext(graphQLContext)
                .root(root)
                .operationDefinition(operation)
                .coercedVariables(oldCoercedVariables)
                .fragmentsByName([MyFragment: fragment])
                .dataLoaderRegistry(dataLoaderRegistry)
                .build()

        when:
        def coercedVariables = CoercedVariables.of([var: 'value'])
        def executionContext = executionContextOld.transform(builder -> builder
                .coercedVariables(coercedVariables))

        then:
        executionContext.executionId == executionId
        executionContext.instrumentation == instrumentation
        executionContext.graphQLSchema == schema
        executionContext.queryStrategy == queryStrategy
        executionContext.mutationStrategy == mutationStrategy
        executionContext.subscriptionStrategy == subscriptionStrategy
        executionContext.root == root
        executionContext.graphQLContext == graphQLContext
        executionContext.coercedVariables == coercedVariables
        executionContext.getFragmentsByName() == [MyFragment: fragment]
        executionContext.operationDefinition == operation
        executionContext.dataLoaderRegistry == dataLoaderRegistry
    }

    def "transform copies values, if both variables and coercedVariables set, latest value set takes precedence"() {
        given:
        def oldCoercedVariables = CoercedVariables.emptyVariables()
        def executionContextOld = new ExecutionContextBuilder()
                .instrumentation(instrumentation)
                .queryStrategy(queryStrategy)
                .mutationStrategy(mutationStrategy)
                .subscriptionStrategy(subscriptionStrategy)
                .graphQLSchema(schema)
                .executionId(executionId)
                .graphQLContext(graphQLContext)
                .root(root)
                .operationDefinition(operation)
                .coercedVariables(oldCoercedVariables)
                .fragmentsByName([MyFragment: fragment])
                .dataLoaderRegistry(dataLoaderRegistry)
                .build()

        when:
        def coercedVariables = CoercedVariables.of([var: 'value'])
        def executionContext = executionContextOld.transform(builder -> builder
                .coercedVariables(coercedVariables))

        then:
        executionContext.executionId == executionId
        executionContext.instrumentation == instrumentation
        executionContext.graphQLSchema == schema
        executionContext.queryStrategy == queryStrategy
        executionContext.mutationStrategy == mutationStrategy
        executionContext.subscriptionStrategy == subscriptionStrategy
        executionContext.root == root
        executionContext.graphQLContext == graphQLContext
        executionContext.coercedVariables == coercedVariables
        executionContext.getFragmentsByName() == [MyFragment: fragment]
        executionContext.operationDefinition == operation
        executionContext.dataLoaderRegistry == dataLoaderRegistry
    }

    def "transform copies dispatcher"() {
        given:
        def oldCoercedVariables = CoercedVariables.emptyVariables()
        def executionContextOld = new ExecutionContextBuilder()
                .instrumentation(instrumentation)
                .queryStrategy(queryStrategy)
                .mutationStrategy(mutationStrategy)
                .subscriptionStrategy(subscriptionStrategy)
                .graphQLSchema(schema)
                .executionId(executionId)
                .graphQLContext(graphQLContext)
                .root(root)
                .operationDefinition(operation)
                .coercedVariables(oldCoercedVariables)
                .fragmentsByName([MyFragment: fragment])
                .dataLoaderRegistry(dataLoaderRegistry)
                .dataLoaderDispatcherStrategy(DataLoaderDispatchStrategy.NO_OP)
                .build()

        when:
        def executionContext = executionContextOld
                .transform(builder -> builder
                        .dataLoaderDispatcherStrategy(mockDataLoaderDispatcherStrategy))

        then:
        executionContext.getDataLoaderDispatcherStrategy() == mockDataLoaderDispatcherStrategy
    }

    def "can detect operation type"() {
        when:
        def executionContext = new ExecutionContextBuilder()
                .instrumentation(instrumentation)
                .queryStrategy(queryStrategy)
                .mutationStrategy(mutationStrategy)
                .subscriptionStrategy(subscriptionStrategy)
                .graphQLSchema(schema)
                .executionId(executionId)
                .graphQLContext(graphQLContext)
                .root(root)
                .operationDefinition(operation)
                .fragmentsByName([MyFragment: fragment])
                .dataLoaderRegistry(dataLoaderRegistry)
                .operationDefinition(OperationDefinition.newOperationDefinition().operation(opType).build())
                .build()

        then:
        executionContext.isQueryOperation() == isQuery
        executionContext.isMutationOperation() == isMutation
        executionContext.isSubscriptionOperation() == isSubscription

        where:
        opType                                     | isQuery | isMutation | isSubscription
        OperationDefinition.Operation.QUERY        | true    | false      | false
        OperationDefinition.Operation.MUTATION     | false   | true       | false
        OperationDefinition.Operation.SUBSCRIPTION | false   | false      | true
    }

<<<<<<< HEAD
    def mkEexecutionContext() {
        return new ExecutionContextBuilder()
                .instrumentation(instrumentation)
                .queryStrategy(queryStrategy)
                .mutationStrategy(mutationStrategy)
                .subscriptionStrategy(subscriptionStrategy)
                .graphQLSchema(schema)
                .executionId(executionId)
                .graphQLContext(graphQLContext)
                .root(root)
                .operationDefinition(operation)
                .fragmentsByName([MyFragment: fragment])
                .dataLoaderRegistry(dataLoaderRegistry)
                .executionInput(ExecutionInput.newExecutionInput("query q { f }").build())
                .operationDefinition(OperationDefinition.newOperationDefinition().operation(OperationDefinition.Operation.QUERY).build())
                .build()
    }

    def offThread(Runnable runnable) {
        new Thread(runnable).start()
    }

    def "can track if its running or not"() {

        when:
        def executionContext = mkEexecutionContext()

        then:
        !executionContext.isRunning()

        when:
        CountDownLatch latch = new CountDownLatch(1)
        CountDownLatch threadLatch = new CountDownLatch(1)
        offThread({
            executionContext.engineRunOrCancel {
                threadLatch.countDown()
                println("running on ${Thread.currentThread().name}")
                latch.await()
            }
        })
        threadLatch.await()

        then:
        executionContext.isRunning()

        when:
        latch.countDown()
        Thread.sleep(10) // time for the runnable to exit

        then:
        !executionContext.isRunning()

        when:
        latch = new CountDownLatch(1)
        threadLatch = new CountDownLatch(1)
        offThread({
            executionContext.engineCallOrCancel {
                threadLatch.countDown()
                println("running on ${Thread.currentThread().name}")
                latch.await()
                return "x"
            }
        })
        then:
        threadLatch.await()
        executionContext.isRunning()

        when:
        latch.countDown()
        Thread.sleep(10) // time for the call to exit

        then:
        !executionContext.isRunning()
    }

    def "can abort execution if asked to"() {

        when:
        def executionContext = mkEexecutionContext()

        then:
        !executionContext.isRunning()

        when:
        executionContext.getExecutionInput().cancel() // now in cancel state
        executionContext.engineRunOrCancel { "x" }

        then:
        thrown(AbortExecutionException)

        when:
        executionContext.engineCallOrCancel { "x" }

        then:
        thrown(AbortExecutionException)
    }

    def "wont abort of we already have an exception"() {

        when:
        Throwable captureE = null
        def executionContext = mkEexecutionContext()
        def existingException = new AbortExecutionException("x")

        then:
        !executionContext.isRunning()

        when:
        captureE = null
        executionContext.getExecutionInput().cancel() // now in cancel state
        executionContext.engineRun({ -> "good" }, { captureE = it }).accept(null,existingException)

        then:
        notThrown(AbortExecutionException)
        captureE == existingException

        when:
        def val = executionContext.engineHandle({ -> "good" },
                { captureE = it; return "badPath" }).apply(null, existingException)

        then:
        notThrown(AbortExecutionException)
        captureE == existingException
        val == "badPath"
    }

=======
>>>>>>> 252ad7eb
}<|MERGE_RESOLUTION|>--- conflicted
+++ resolved
@@ -267,133 +267,4 @@
         OperationDefinition.Operation.SUBSCRIPTION | false   | false      | true
     }
 
-<<<<<<< HEAD
-    def mkEexecutionContext() {
-        return new ExecutionContextBuilder()
-                .instrumentation(instrumentation)
-                .queryStrategy(queryStrategy)
-                .mutationStrategy(mutationStrategy)
-                .subscriptionStrategy(subscriptionStrategy)
-                .graphQLSchema(schema)
-                .executionId(executionId)
-                .graphQLContext(graphQLContext)
-                .root(root)
-                .operationDefinition(operation)
-                .fragmentsByName([MyFragment: fragment])
-                .dataLoaderRegistry(dataLoaderRegistry)
-                .executionInput(ExecutionInput.newExecutionInput("query q { f }").build())
-                .operationDefinition(OperationDefinition.newOperationDefinition().operation(OperationDefinition.Operation.QUERY).build())
-                .build()
-    }
-
-    def offThread(Runnable runnable) {
-        new Thread(runnable).start()
-    }
-
-    def "can track if its running or not"() {
-
-        when:
-        def executionContext = mkEexecutionContext()
-
-        then:
-        !executionContext.isRunning()
-
-        when:
-        CountDownLatch latch = new CountDownLatch(1)
-        CountDownLatch threadLatch = new CountDownLatch(1)
-        offThread({
-            executionContext.engineRunOrCancel {
-                threadLatch.countDown()
-                println("running on ${Thread.currentThread().name}")
-                latch.await()
-            }
-        })
-        threadLatch.await()
-
-        then:
-        executionContext.isRunning()
-
-        when:
-        latch.countDown()
-        Thread.sleep(10) // time for the runnable to exit
-
-        then:
-        !executionContext.isRunning()
-
-        when:
-        latch = new CountDownLatch(1)
-        threadLatch = new CountDownLatch(1)
-        offThread({
-            executionContext.engineCallOrCancel {
-                threadLatch.countDown()
-                println("running on ${Thread.currentThread().name}")
-                latch.await()
-                return "x"
-            }
-        })
-        then:
-        threadLatch.await()
-        executionContext.isRunning()
-
-        when:
-        latch.countDown()
-        Thread.sleep(10) // time for the call to exit
-
-        then:
-        !executionContext.isRunning()
-    }
-
-    def "can abort execution if asked to"() {
-
-        when:
-        def executionContext = mkEexecutionContext()
-
-        then:
-        !executionContext.isRunning()
-
-        when:
-        executionContext.getExecutionInput().cancel() // now in cancel state
-        executionContext.engineRunOrCancel { "x" }
-
-        then:
-        thrown(AbortExecutionException)
-
-        when:
-        executionContext.engineCallOrCancel { "x" }
-
-        then:
-        thrown(AbortExecutionException)
-    }
-
-    def "wont abort of we already have an exception"() {
-
-        when:
-        Throwable captureE = null
-        def executionContext = mkEexecutionContext()
-        def existingException = new AbortExecutionException("x")
-
-        then:
-        !executionContext.isRunning()
-
-        when:
-        captureE = null
-        executionContext.getExecutionInput().cancel() // now in cancel state
-        executionContext.engineRun({ -> "good" }, { captureE = it }).accept(null,existingException)
-
-        then:
-        notThrown(AbortExecutionException)
-        captureE == existingException
-
-        when:
-        def val = executionContext.engineHandle({ -> "good" },
-                { captureE = it; return "badPath" }).apply(null, existingException)
-
-        then:
-        notThrown(AbortExecutionException)
-        captureE == existingException
-        val == "badPath"
-    }
-
-=======
->>>>>>> 252ad7eb
 }