--- conflicted
+++ resolved
@@ -184,13 +184,8 @@
         when:
         def noDirectivePresent = deferSupport.checkForDeferDirective(mergedField([
                 new Field("a"),
-<<<<<<< HEAD
-                new Field("b")
-        ], [:])
-=======
-                new Field("a")
-        ]))
->>>>>>> 806cfe77
+                new Field("b")
+        ]), [:])
 
         then:
         !noDirectivePresent
@@ -198,13 +193,8 @@
         when:
         def directivePresent = deferSupport.checkForDeferDirective(mergedField([
                 Field.newField("a").directives([new Directive("defer")]).build(),
-<<<<<<< HEAD
                 new Field("b")
         ], [:])
-=======
-                new Field("a")
-        ]))
->>>>>>> 806cfe77
 
         then:
         directivePresent
