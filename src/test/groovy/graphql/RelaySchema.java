package graphql;

import graphql.relay.Relay;
import graphql.schema.*;

import java.util.ArrayList;

import static graphql.Scalars.GraphQLString;
import static graphql.schema.GraphQLArgument.newArgument;
import static graphql.schema.GraphQLFieldDefinition.newFieldDefinition;
import static graphql.schema.GraphQLObjectType.newObject;

public class RelaySchema {

    public static Relay relay = new Relay();
    public static GraphQLObjectType StuffType = newObject()
            .name("Stuff")
            .field(newFieldDefinition()
                    .name("id")
                    .type(GraphQLString)
                    .fetchField())
            .build();

<<<<<<< HEAD
    public static GraphQLInterfaceType NodeInterface = relay.nodeInterface(object -> {
        Relay.ResolvedGlobalId resolvedGlobalId = relay.fromGlobalId((String) object);
        //TODO: implement
        return null;
=======
    public static GraphQLInterfaceType NodeInterface = relay.nodeInterface(new TypeResolver() {
        @Override
        public GraphQLObjectType getType(TypeResolutionEnvironment env) {
            Relay.ResolvedGlobalId resolvedGlobalId = relay.fromGlobalId((String) env.getObject());
            //TODO: implement
            return null;
        }
>>>>>>> 6e6f1dd5
    });

    public static GraphQLObjectType StuffEdgeType = relay.edgeType("Stuff", StuffType, NodeInterface, new ArrayList<>());

    public static GraphQLObjectType StuffConnectionType = relay.connectionType("Stuff", StuffEdgeType, new ArrayList<>());

    public static GraphQLObjectType ThingType = newObject()
            .name("Thing")
            .field(newFieldDefinition()
                    .name("id")
                    .type(GraphQLString)
                    .fetchField())
            .field(newFieldDefinition()
                    .name("stuffs")
                    .type(StuffConnectionType))
            .build();


    public static GraphQLObjectType RelayQueryType = newObject()
            .name("RelayQuery")
            .field(relay.nodeField(NodeInterface, environment -> {
                //TODO: implement
                return null;
            }))
            .field(newFieldDefinition()
                    .name("thing")
                    .type(ThingType)
                    .argument(newArgument()
                            .name("id")
                            .description("id of the thing")
                            .type(new GraphQLNonNull(GraphQLString)))
                    .dataFetcher(environment -> {
                        //TODO: implement
                        return null;
                    }))
            .build();


    public static GraphQLSchema Schema = GraphQLSchema.newSchema()
            .query(RelayQueryType)
            .build();
}<|MERGE_RESOLUTION|>--- conflicted
+++ resolved
@@ -21,12 +21,6 @@
                     .fetchField())
             .build();
 
-<<<<<<< HEAD
-    public static GraphQLInterfaceType NodeInterface = relay.nodeInterface(object -> {
-        Relay.ResolvedGlobalId resolvedGlobalId = relay.fromGlobalId((String) object);
-        //TODO: implement
-        return null;
-=======
     public static GraphQLInterfaceType NodeInterface = relay.nodeInterface(new TypeResolver() {
         @Override
         public GraphQLObjectType getType(TypeResolutionEnvironment env) {
@@ -34,7 +28,6 @@
             //TODO: implement
             return null;
         }
->>>>>>> 6e6f1dd5
     });
 
     public static GraphQLObjectType StuffEdgeType = relay.edgeType("Stuff", StuffType, NodeInterface, new ArrayList<>());
