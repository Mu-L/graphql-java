--- conflicted
+++ resolved
@@ -616,7 +616,6 @@
 
     }
 
-<<<<<<< HEAD
     def "field renamed"() {
         def oldSchema = TestUtil.schema('''
         type Query {
@@ -679,7 +678,6 @@
 
     }
 
-=======
     def "SchemaDiff and CapturingReporter have the same diff counts"() {
         def schema1 = TestUtil.schema("type Query { f : String }")
         def schema2 = TestUtil.schema("type Query { f : Int }")
@@ -701,5 +699,4 @@
         breakingCount == capturingReporter.getBreakageCount()
         breakingCount == 1
     }
->>>>>>> 8c947773
 }