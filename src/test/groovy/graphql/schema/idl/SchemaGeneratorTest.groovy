--- conflicted
+++ resolved
@@ -2,8 +2,6 @@
 
 import graphql.TypeResolutionEnvironment
 import graphql.schema.*
-import graphql.schema.idl.errors.NotAnInputTypeError
-import graphql.schema.idl.errors.NotAnOutputTypeError
 import spock.lang.Specification
 
 import java.util.function.UnaryOperator
@@ -24,7 +22,7 @@
 
 
     GraphQLSchema generateSchema(String schemaSpec, RuntimeWiring wiring) {
-        def typeRegistry = new SchemaParser().parse(schemaSpec)
+        def typeRegistry = new SchemaCompiler().compile(schemaSpec)
         def result = new SchemaGenerator().makeExecutableSchema(typeRegistry, wiring)
         result
     }
@@ -71,6 +69,7 @@
         assert authorField.arguments.get(0).name == "id"
         assert authorField.arguments.get(0).type instanceof GraphQLNonNull
         assert unwrap(authorField.arguments.get(0).type).name == "Int"
+
 
         //type Post {
         //    id: Int!
@@ -130,6 +129,7 @@
     }
 
 
+
     def "test simple schema generate"() {
 
         def schemaSpec = """
@@ -184,7 +184,6 @@
 
         commonSchemaAsserts(schema)
     }
-
 
     def "schema can come from multiple sources and be bound together"() {
         def schemaSpec1 = """
@@ -242,9 +241,9 @@
             }
         """
 
-        def typeRegistry1 = new SchemaParser().parse(schemaSpec1)
-        def typeRegistry2 = new SchemaParser().parse(schemaSpec2)
-        def typeRegistry3 = new SchemaParser().parse(schemaSpec3)
+        def typeRegistry1 = new SchemaCompiler().compile(schemaSpec1)
+        def typeRegistry2 = new SchemaCompiler().compile(schemaSpec2)
+        def typeRegistry3 = new SchemaCompiler().compile(schemaSpec3)
 
         typeRegistry1.merge(typeRegistry2).merge(typeRegistry3)
 
@@ -255,123 +254,6 @@
         commonSchemaAsserts(schema)
 
 
-    }
-
-    def "union type: union member used two times "() {
-        def spec = """     
-
-            type Query {
-                foobar: FooOrBar
-                foo: Foo
-            }
-            
-            type Foo {
-               name: String 
-            }
-            
-            type Bar {
-                other: String
-            }
-            
-            union FooOrBar = Foo | Bar
-            
-            schema {
-              query: Query
-            }
-
-        """
-
-        def schema = generateSchema(spec, RuntimeWiring.newRuntimeWiring()
-                .type("FooOrBar", buildResolver())
-                .build())
-
-
-        expect:
-
-        def foobar = schema.getQueryType().getFieldDefinition("foobar")
-        foobar.type instanceof GraphQLUnionType
-        def types = ((GraphQLUnionType) foobar.type).getTypes();
-        types.size() == 2
-        types[0].name == "Foo"
-        types[1].name == "Bar"
-
-    }
-
-    def "union type: union members only used once"() {
-        def spec = """     
-
-            type Query {
-                foobar: FooOrBar
-            }
-            
-            type Foo {
-               name: String 
-            }
-            
-            type Bar {
-                other: String
-            }
-            
-            union FooOrBar = Foo | Bar
-            
-            schema {
-              query: Query
-            }
-
-        """
-
-        def schema = generateSchema(spec, RuntimeWiring.newRuntimeWiring()
-                .type("FooOrBar", buildResolver())
-                .build())
-
-
-        expect:
-
-        def foobar = schema.getQueryType().getFieldDefinition("foobar")
-        foobar.type instanceof GraphQLUnionType
-        def types = ((GraphQLUnionType) foobar.type).getTypes();
-        types.size() == 2
-        types[0].name == "Foo"
-        types[1].name == "Bar"
-
-    }
-
-    def "union type: union declared before members"() {
-        def spec = """     
-
-            union FooOrBar = Foo | Bar
-            
-            type Foo {
-               name: String 
-            }
-            
-            type Bar {
-                other: String
-            }
-            
-            type Query {
-                foobar: FooOrBar
-            }
-            
-            schema {
-              query: Query
-            }
-
-        """
-
-        def schema = generateSchema(spec, RuntimeWiring.newRuntimeWiring()
-                .type("FooOrBar", buildResolver())
-                .build())
-
-
-        expect:
-
-        def foobar = schema.getQueryType().getFieldDefinition("foobar")
-        foobar.type instanceof GraphQLUnionType
-        def types = ((GraphQLUnionType) foobar.type).getTypes();
-        types.size() == 2
-        types[0].name == "Foo"
-        types[1].name == "Bar"
 
     }
 
@@ -598,7 +480,6 @@
         type.interfaces.size() == 1
         type.interfaces[0].name == "Character"
     }
-<<<<<<< HEAD
 
     def "Type used as inputType should throw appropriate error #425"() {
         when:
@@ -629,50 +510,6 @@
     }
 
     def "InputType used as type should throw appropriate error #425"() {
-=======
-
-    def "Type used as inputType should throw appropriate error #425"() {
->>>>>>> 3e63dc10
-        when:
-        def spec = """
-            schema {
-                query: Query
-            }
-            
-            type Query {
-<<<<<<< HEAD
-                findCharacter: CharacterInput
-            }
-            
-            # CharacterInput must be an input, but is a type
-            input CharacterInput {
-=======
-                findCharacter(character: CharacterInput!): Boolean
-            }
-            
-            # CharacterInput must be an input, but is a type
-            type CharacterInput {
->>>>>>> 3e63dc10
-                firstName: String
-                lastName: String
-                family: Boolean
-            }
-        """
-        def wiring = RuntimeWiring.newRuntimeWiring()
-                .build()
-
-        generateSchema(spec, wiring)
-
-        then:
-<<<<<<< HEAD
-        def err = thrown(NotAnOutputTypeError.class)
-        err.message == "expected OutputType, but found CharacterInput type [@11:13]"
-=======
-        def err = thrown(NotAnInputTypeError.class)
-        err.message == "expected InputType, but found CharacterInput type"
-    }
-
-    def "InputType used as type should throw appropriate error #425"() {
         when:
         def spec = """
             schema {
@@ -697,30 +534,6 @@
 
         then:
         def err = thrown(NotAnOutputTypeError.class)
-        err.message == "expected OutputType, but found CharacterInput type"
-    }
-
-    def "schema with subscription"() {
-        given:
-        def spec = """
-            schema {
-                query: Query
-                subscription: Subscription
-            }
-            type Query {
-                foo: String
-            }
-            
-            type Subscription {
-                foo: String 
-            }
-            """
-        when:
-        def wiring = RuntimeWiring.newRuntimeWiring()
-                .build()
-        def schema = generateSchema(spec, wiring)
-        then:
-        schema.getSubscriptionType().name == "Subscription"
->>>>>>> 3e63dc10
+        err.message == "expected OutputType, but found CharacterInput type [@11:13]"
     }
 }