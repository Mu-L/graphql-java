--- conflicted
+++ resolved
@@ -28,12 +28,8 @@
     @Nullable
     private volatile ExecutionId executionId;
 
-<<<<<<< HEAD
-    private volatile boolean engineFinished;
-=======
     // if true the last decrementRunning() call will be ignored
     private volatile boolean finished;
->>>>>>> 66e2ebfa
 
     private final AtomicInteger isRunning = new AtomicInteger(0);
 
@@ -157,14 +153,7 @@
             return;
         }
         assertTrue(isRunning.get() > 0);
-<<<<<<< HEAD
-        if (isRunning.decrementAndGet() == 0) {
-            if (engineFinished) {
-                return;
-            }
-=======
         if (isRunning.decrementAndGet() == 0 && !finished) {
->>>>>>> 66e2ebfa
             changeOfState(NOT_RUNNING);
         }
     }
@@ -226,22 +215,4 @@
     }
 
 
-    /**
-     * This makes sure that the engineRunningObserver is notified when the engine is finished before the overall CF
-     * is completed. Otherwise it could happen that the engineRunningObserver is notified after the CF ExecutionResult is completed,
-     * which is counter intuitive.
-     *
-     */
-    public CompletableFuture<ExecutionResult> trackEngineFinished(CompletableFuture<ExecutionResult> erCF) {
-        if (engineRunningObserver == null) {
-            return erCF;
-        }
-        return erCF.whenComplete((executionResult, throwable) -> {
-            engineFinished = true;
-            changeOfState(NOT_RUNNING);
-        });
-
-    }
-
-
 }