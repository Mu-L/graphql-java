package graphql.validation;


public enum ValidationErrorType {

    DefaultForNonNullArgument,
    WrongType,
    UnknownType,
    SubSelectionRequired,
    SubSelectionNotAllowed,
    InvalidSyntax,
    BadValueForDefaultArg,
    FieldUndefined,
    InlineFragmentTypeConditionInvalid,
    FragmentTypeConditionInvalid,
    UnknownArgument,
    UndefinedFragment,
    NonInputTypeOnVariable,
    UnusedFragment,
    MissingFieldArgument,
    MissingDirectiveArgument,
    VariableTypeMismatch,
    UnknownDirective,
    MisplacedDirective,
    UndefinedVariable,
    UnusedVariable,
    FragmentCycle,
    FieldsConflict,
    InvalidFragmentType,
    LoneAnonymousOperationViolation,
    NonExecutableDefinition,
    DuplicateOperationName,
<<<<<<< HEAD
    DeferDirectiveOnNonNullField,
    DeferDirectiveNotOnQueryOperation,
    DeferredMustBeOnAllFields
=======
    DuplicateDirectiveName
>>>>>>> 806cfe77
}<|MERGE_RESOLUTION|>--- conflicted
+++ resolved
@@ -30,11 +30,8 @@
     LoneAnonymousOperationViolation,
     NonExecutableDefinition,
     DuplicateOperationName,
-<<<<<<< HEAD
+    DuplicateDirectiveName,
     DeferDirectiveOnNonNullField,
     DeferDirectiveNotOnQueryOperation,
-    DeferredMustBeOnAllFields
-=======
-    DuplicateDirectiveName
->>>>>>> 806cfe77
+    DeferMustBeOnAllFields
 }