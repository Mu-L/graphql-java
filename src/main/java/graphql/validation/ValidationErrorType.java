package graphql.validation;


public enum ValidationErrorType {

    DefaultForNonNullArgument,
    WrongType,
    UnknownType,
    SubSelectionRequired,
    SubSelectionNotAllowed,
    InvalidSyntax,
    BadValueForDefaultArg,
    FieldUndefined,
    InlineFragmentTypeConditionInvalid,
    FragmentTypeConditionInvalid,
    UnknownArgument,
    UndefinedFragment,
    NonInputTypeOnVariable,
    UnusedFragment,
    MissingFieldArgument,
    MissingDirectiveArgument,
    VariableTypeMismatch,
    UnknownDirective,
    MisplacedDirective,
    UndefinedVariable,
    UnusedVariable,
    FragmentCycle,
    FieldsConflict,
    InvalidFragmentType,
    LoneAnonymousOperationViolation,
    NonExecutableDefinition,
    DuplicateOperationName,
    DuplicateFragmentName,
    DuplicateDirectiveName,
    DeferDirectiveOnNonNullField,
    DeferDirectiveNotOnQueryOperation,
    DeferMustBeOnAllFields,
<<<<<<< HEAD
    DuplicateArgumentNames
=======
    DuplicateVariableName
>>>>>>> 21d1479e
}<|MERGE_RESOLUTION|>--- conflicted
+++ resolved
@@ -35,9 +35,6 @@
     DeferDirectiveOnNonNullField,
     DeferDirectiveNotOnQueryOperation,
     DeferMustBeOnAllFields,
-<<<<<<< HEAD
-    DuplicateArgumentNames
-=======
+    DuplicateArgumentNames,
     DuplicateVariableName
->>>>>>> 21d1479e
 }