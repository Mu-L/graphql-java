--- conflicted
+++ resolved
@@ -416,8 +416,6 @@
         return newSelectionSet().selections(fields).build();
     }
 
-<<<<<<< HEAD
-=======
     private static List<Argument> createArguments(ExecutableNormalizedField executableNormalizedField,
                                                   VariableAccumulator variableAccumulator) {
         ImmutableList.Builder<Argument> result = ImmutableList.builder();
@@ -471,7 +469,6 @@
             return argValue(executableNormalizedField, argName, normalizedInputValue.getValue(), variableAccumulator);
         }
     }
->>>>>>> a1efdb89
 
     @NonNull
     private static GraphQLFieldDefinition getFieldDefinition(GraphQLSchema schema,
