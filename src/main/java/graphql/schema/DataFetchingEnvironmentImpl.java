--- conflicted
+++ resolved
@@ -88,11 +88,7 @@
         this.queryDirectives = builder.queryDirectives;
 
         // internal state
-<<<<<<< HEAD
-        this.dfeInternalState = new DFEInternalState(builder.dataLoaderDispatchStrategy, builder.deferredCallContext, builder.profiler);
-=======
-        this.dfeInternalState = new DFEInternalState(builder.dataLoaderDispatchStrategy, builder.alternativeCallContext);
->>>>>>> 64f3a9d6
+        this.dfeInternalState = new DFEInternalState(builder.dataLoaderDispatchStrategy, builder.alternativeCallContext, builder.profiler);
     }
 
     /**
@@ -302,12 +298,8 @@
         private ImmutableMapWithNullValues<String, Object> variables;
         private QueryDirectives queryDirectives;
         private DataLoaderDispatchStrategy dataLoaderDispatchStrategy;
-<<<<<<< HEAD
         private Profiler profiler;
-        private DeferredCallContext deferredCallContext;
-=======
         private AlternativeCallContext alternativeCallContext;
->>>>>>> 64f3a9d6
 
         public Builder(DataFetchingEnvironmentImpl env) {
             this.source = env.source;
@@ -332,12 +324,8 @@
             this.variables = env.variables;
             this.queryDirectives = env.queryDirectives;
             this.dataLoaderDispatchStrategy = env.dfeInternalState.dataLoaderDispatchStrategy;
-<<<<<<< HEAD
             this.profiler = env.dfeInternalState.profiler;
-            this.deferredCallContext = env.dfeInternalState.deferredCallContext;
-=======
             this.alternativeCallContext = env.dfeInternalState.alternativeCallContext;
->>>>>>> 64f3a9d6
         }
 
         public Builder() {
@@ -480,21 +468,13 @@
     @Internal
     public static class DFEInternalState {
         final DataLoaderDispatchStrategy dataLoaderDispatchStrategy;
-<<<<<<< HEAD
         final Profiler profiler;
-        final DeferredCallContext deferredCallContext;
-
-        public DFEInternalState(DataLoaderDispatchStrategy dataLoaderDispatchStrategy, DeferredCallContext deferredCallContext, Profiler profiler) {
-            this.dataLoaderDispatchStrategy = dataLoaderDispatchStrategy;
-            this.deferredCallContext = deferredCallContext;
-            this.profiler = profiler;
-=======
         final AlternativeCallContext alternativeCallContext;
 
-        public DFEInternalState(DataLoaderDispatchStrategy dataLoaderDispatchStrategy, AlternativeCallContext alternativeCallContext) {
+        public DFEInternalState(DataLoaderDispatchStrategy dataLoaderDispatchStrategy, AlternativeCallContext deferredCallContext, Profiler profiler) {
             this.dataLoaderDispatchStrategy = dataLoaderDispatchStrategy;
             this.alternativeCallContext = alternativeCallContext;
->>>>>>> 64f3a9d6
+            this.profiler = profiler;
         }
 
         public DataLoaderDispatchStrategy getDataLoaderDispatchStrategy() {
