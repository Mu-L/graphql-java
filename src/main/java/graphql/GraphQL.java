package graphql;

import graphql.execution.AbortExecutionException;
import graphql.execution.Async;
import graphql.execution.AsyncExecutionStrategy;
import graphql.execution.AsyncSerialExecutionStrategy;
import graphql.execution.DataFetcherExceptionHandler;
import graphql.execution.Execution;
import graphql.execution.ExecutionId;
import graphql.execution.ExecutionIdProvider;
import graphql.execution.ExecutionStrategy;
import graphql.execution.SimpleDataFetcherExceptionHandler;
import graphql.execution.SubscriptionExecutionStrategy;
import graphql.execution.ValueUnboxer;
import graphql.execution.instrumentation.DocumentAndVariables;
import graphql.execution.instrumentation.Instrumentation;
import graphql.execution.instrumentation.InstrumentationContext;
import graphql.execution.instrumentation.InstrumentationState;
import graphql.execution.instrumentation.SimplePerformantInstrumentation;
import graphql.execution.instrumentation.parameters.InstrumentationCreateStateParameters;
import graphql.execution.instrumentation.parameters.InstrumentationExecutionParameters;
import graphql.execution.instrumentation.parameters.InstrumentationValidationParameters;
import graphql.execution.preparsed.NoOpPreparsedDocumentProvider;
import graphql.execution.preparsed.PreparsedDocumentEntry;
import graphql.execution.preparsed.PreparsedDocumentProvider;
import graphql.language.Document;
import graphql.schema.GraphQLSchema;
import graphql.validation.ValidationError;

import java.util.List;
import java.util.Locale;
import java.util.Optional;
import java.util.concurrent.CompletableFuture;
import java.util.concurrent.CompletionException;
import java.util.concurrent.atomic.AtomicReference;
import java.util.function.Consumer;
import java.util.function.Function;
import java.util.function.Predicate;
import java.util.function.UnaryOperator;

import static graphql.Assert.assertNotNull;
import static graphql.execution.ExecutionIdProvider.DEFAULT_EXECUTION_ID_PROVIDER;
import static graphql.execution.instrumentation.SimpleInstrumentationContext.completeInstrumentationCtxCF;
import static graphql.execution.instrumentation.SimpleInstrumentationContext.nonNullCtx;

/**
 * This class is where all graphql-java query execution begins.  It combines the objects that are needed
 * to make a successful graphql query, with the most important being the {@link graphql.schema.GraphQLSchema schema}
 * and the {@link graphql.execution.ExecutionStrategy execution strategy}
 * <p>
 * Building this object is very cheap and can be done on each execution if necessary.  Building the schema is often not
 * as cheap, especially if it's parsed from graphql IDL schema format via {@link graphql.schema.idl.SchemaParser}.
 * <p>
 * The data for a query is returned via {@link ExecutionResult#getData()} and any errors encountered as placed in
 * {@link ExecutionResult#getErrors()}.
 *
 * <h2>Runtime Exceptions</h2>
 * <p>
 * Runtime exceptions can be thrown by the graphql engine if certain situations are encountered.  These are not errors
 * in execution but rather totally unacceptable conditions in which to execute a graphql query.
 * <ul>
 * <li>{@link graphql.schema.CoercingSerializeException} - is thrown when a value cannot be serialised by a Scalar type, for example
 * a String value being coerced as an Int.
 * </li>
 *
 * <li>{@link graphql.execution.UnresolvedTypeException} - is thrown if a {@link graphql.schema.TypeResolver} fails to provide a concrete
 * object type given a interface or union type.
 * </li>
 *
 * <li>{@link graphql.schema.validation.InvalidSchemaException} - is thrown if the schema is not valid when built via
 * {@link graphql.schema.GraphQLSchema.Builder#build()}
 * </li>
 *
 * <li>{@link graphql.GraphQLException} - is thrown as a general purpose runtime exception, for example if the code cant
 * access a named field when examining a POJO.
 * </li>
 *
 * <li>{@link graphql.AssertException} - is thrown as a low level code assertion exception for truly unexpected code conditions
 * </li>
 *
 * </ul>
 */
@SuppressWarnings("Duplicates")
@PublicApi
public class GraphQL {

    private final GraphQLSchema graphQLSchema;
    private final ExecutionStrategy queryStrategy;
    private final ExecutionStrategy mutationStrategy;
    private final ExecutionStrategy subscriptionStrategy;
    private final ExecutionIdProvider idProvider;
    private final Instrumentation instrumentation;
    private final PreparsedDocumentProvider preparsedDocumentProvider;
    private final ValueUnboxer valueUnboxer;
    private final boolean doNotAutomaticallyDispatchDataLoader;


    private GraphQL(Builder builder) {
        this.graphQLSchema = assertNotNull(builder.graphQLSchema, () -> "graphQLSchema must be non null");
        this.queryStrategy = assertNotNull(builder.queryExecutionStrategy, () -> "queryStrategy must not be null");
        this.mutationStrategy = assertNotNull(builder.mutationExecutionStrategy, () -> "mutationStrategy must not be null");
        this.subscriptionStrategy = assertNotNull(builder.subscriptionExecutionStrategy, () -> "subscriptionStrategy must not be null");
        this.idProvider = assertNotNull(builder.idProvider, () -> "idProvider must be non null");
        this.instrumentation = assertNotNull(builder.instrumentation, () -> "instrumentation must not be null");
        this.preparsedDocumentProvider = assertNotNull(builder.preparsedDocumentProvider, () -> "preparsedDocumentProvider must be non null");
        this.valueUnboxer = assertNotNull(builder.valueUnboxer, () -> "valueUnboxer must not be null");
        this.doNotAutomaticallyDispatchDataLoader = builder.doNotAutomaticallyDispatchDataLoader;
    }

    /**
     * @return the schema backing this {@link GraphQL} instance
     */
    public GraphQLSchema getGraphQLSchema() {
        return graphQLSchema;
    }

    /**
     * @return the execution strategy used for queries in this {@link GraphQL} instance
     */
    public ExecutionStrategy getQueryStrategy() {
        return queryStrategy;
    }

    /**
     * @return the execution strategy used for mutation in this {@link GraphQL} instance
     */
    public ExecutionStrategy getMutationStrategy() {
        return mutationStrategy;
    }

    /**
     * @return the execution strategy used for subscriptions in this {@link GraphQL} instance
     */
    public ExecutionStrategy getSubscriptionStrategy() {
        return subscriptionStrategy;
    }

    /**
     * @return the provider of execution ids for this {@link GraphQL} instance
     */
    public ExecutionIdProvider getIdProvider() {
        return idProvider;
    }

    /**
     * @return the Instrumentation for this {@link GraphQL} instance, if any
     */
    public Instrumentation getInstrumentation() {
        return instrumentation;
    }

    public boolean isDoNotAutomaticallyDispatchDataLoader() {
        return doNotAutomaticallyDispatchDataLoader;
    }

    /**
     * @return the PreparsedDocumentProvider for this {@link GraphQL} instance
     */
    public PreparsedDocumentProvider getPreparsedDocumentProvider() {
        return preparsedDocumentProvider;
    }

    /**
     * @return the ValueUnboxer for this {@link GraphQL} instance
     */
    public ValueUnboxer getValueUnboxer() {
        return valueUnboxer;
    }

    /**
     * Helps you build a GraphQL object ready to execute queries
     *
     * @param graphQLSchema the schema to use
     *
     * @return a builder of GraphQL objects
     */
    public static Builder newGraphQL(GraphQLSchema graphQLSchema) {
        return new Builder(graphQLSchema);
    }

    /**
     * This helps you transform the current GraphQL object into another one by starting a builder with all
     * the current values and allows you to transform it how you want.
     *
     * @param builderConsumer the consumer code that will be given a builder to transform
     *
     * @return a new GraphQL object based on calling build on that builder
     */
    public GraphQL transform(Consumer<GraphQL.Builder> builderConsumer) {
        Builder builder = new Builder(this.graphQLSchema);
        builder
                .queryExecutionStrategy(this.queryStrategy)
                .mutationExecutionStrategy(this.mutationStrategy)
                .subscriptionExecutionStrategy(this.subscriptionStrategy)
                .executionIdProvider(Optional.ofNullable(this.idProvider).orElse(builder.idProvider))
                .instrumentation(Optional.ofNullable(this.instrumentation).orElse(builder.instrumentation))
                .preparsedDocumentProvider(Optional.ofNullable(this.preparsedDocumentProvider).orElse(builder.preparsedDocumentProvider));

        builderConsumer.accept(builder);

        return builder.build();
    }

    @PublicApi
    public static class Builder {
        private GraphQLSchema graphQLSchema;
        private ExecutionStrategy queryExecutionStrategy;
        private ExecutionStrategy mutationExecutionStrategy;
        private ExecutionStrategy subscriptionExecutionStrategy;
        private DataFetcherExceptionHandler defaultExceptionHandler = new SimpleDataFetcherExceptionHandler();
        private ExecutionIdProvider idProvider = DEFAULT_EXECUTION_ID_PROVIDER;
        private Instrumentation instrumentation = null; // deliberate default here
        private PreparsedDocumentProvider preparsedDocumentProvider = NoOpPreparsedDocumentProvider.INSTANCE;
        private boolean doNotAutomaticallyDispatchDataLoader = false;
        private ValueUnboxer valueUnboxer = ValueUnboxer.DEFAULT;


        public Builder(GraphQLSchema graphQLSchema) {
            this.graphQLSchema = graphQLSchema;
        }

        public Builder schema(GraphQLSchema graphQLSchema) {
            this.graphQLSchema = assertNotNull(graphQLSchema, () -> "GraphQLSchema must be non null");
            return this;
        }

        public Builder queryExecutionStrategy(ExecutionStrategy executionStrategy) {
            this.queryExecutionStrategy = assertNotNull(executionStrategy, () -> "Query ExecutionStrategy must be non null");
            return this;
        }

        public Builder mutationExecutionStrategy(ExecutionStrategy executionStrategy) {
            this.mutationExecutionStrategy = assertNotNull(executionStrategy, () -> "Mutation ExecutionStrategy must be non null");
            return this;
        }

        public Builder subscriptionExecutionStrategy(ExecutionStrategy executionStrategy) {
            this.subscriptionExecutionStrategy = assertNotNull(executionStrategy, () -> "Subscription ExecutionStrategy must be non null");
            return this;
        }

        /**
         * This allows you to set a default {@link graphql.execution.DataFetcherExceptionHandler} that will be used to handle exceptions that happen
         * in {@link graphql.schema.DataFetcher} invocations.
         *
         * @param dataFetcherExceptionHandler the default handler for data fetching exception
         *
         * @return this builder
         */
        public Builder defaultDataFetcherExceptionHandler(DataFetcherExceptionHandler dataFetcherExceptionHandler) {
            this.defaultExceptionHandler = assertNotNull(dataFetcherExceptionHandler, () -> "The DataFetcherExceptionHandler must be non null");
            return this;
        }

        public Builder instrumentation(Instrumentation instrumentation) {
            this.instrumentation = assertNotNull(instrumentation, () -> "Instrumentation must be non null");
            return this;
        }

        public Builder preparsedDocumentProvider(PreparsedDocumentProvider preparsedDocumentProvider) {
            this.preparsedDocumentProvider = assertNotNull(preparsedDocumentProvider, () -> "PreparsedDocumentProvider must be non null");
            return this;
        }

        public Builder executionIdProvider(ExecutionIdProvider executionIdProvider) {
            this.idProvider = assertNotNull(executionIdProvider, () -> "ExecutionIdProvider must be non null");
            return this;
        }


        /**
         * Deactivates the automatic dispatching of DataLoaders.
         * If deactivated the user is responsible for dispatching the DataLoaders manually.
         *
         * @return this builder
         */
        public Builder doNotAutomaticallyDispatchDataLoader() {
            this.doNotAutomaticallyDispatchDataLoader = true;
            return this;
        }

        public Builder valueUnboxer(ValueUnboxer valueUnboxer) {
            this.valueUnboxer = valueUnboxer;
            return this;
        }

        public GraphQL build() {
            // we use the data fetcher exception handler unless they set their own strategy in which case bets are off
            if (queryExecutionStrategy == null) {
                this.queryExecutionStrategy = new AsyncExecutionStrategy(this.defaultExceptionHandler);
            }
            if (mutationExecutionStrategy == null) {
                this.mutationExecutionStrategy = new AsyncSerialExecutionStrategy(this.defaultExceptionHandler);
            }
            if (subscriptionExecutionStrategy == null) {
                this.subscriptionExecutionStrategy = new SubscriptionExecutionStrategy(this.defaultExceptionHandler);
            }

            if (instrumentation == null) {
                this.instrumentation = SimplePerformantInstrumentation.INSTANCE;
            }
            return new GraphQL(this);
        }
    }

    /**
     * Executes the specified graphql query/mutation/subscription
     *
     * @param query the query/mutation/subscription
     *
     * @return an {@link ExecutionResult} which can include errors
     */
    public ExecutionResult execute(String query) {
        ExecutionInput executionInput = ExecutionInput.newExecutionInput()
                .query(query)
                .build();
        return execute(executionInput);
    }


    /**
     * Executes the graphql query using the provided input object builder
     *
     * @param executionInputBuilder {@link ExecutionInput.Builder}
     *
     * @return an {@link ExecutionResult} which can include errors
     */
    public ExecutionResult execute(ExecutionInput.Builder executionInputBuilder) {
        return execute(executionInputBuilder.build());
    }

    /**
     * Executes the graphql query using calling the builder function and giving it a new builder.
     * <p>
     * This allows a lambda style like :
     * <pre>
     * {@code
     *    ExecutionResult result = graphql.execute(input -> input.query("{hello}").root(startingObj).context(contextObj));
     * }
     * </pre>
     *
     * @param builderFunction a function that is given a {@link ExecutionInput.Builder}
     *
     * @return an {@link ExecutionResult} which can include errors
     */
    public ExecutionResult execute(UnaryOperator<ExecutionInput.Builder> builderFunction) {
        return execute(builderFunction.apply(ExecutionInput.newExecutionInput()).build());
    }

    /**
     * Executes the graphql query using the provided input object
     *
     * @param executionInput {@link ExecutionInput}
     *
     * @return an {@link ExecutionResult} which can include errors
     */
    public ExecutionResult execute(ExecutionInput executionInput) {
        try {
            return executeAsync(executionInput).join();
        } catch (CompletionException e) {
            if (e.getCause() instanceof RuntimeException) {
                throw (RuntimeException) e.getCause();
            } else {
                throw e;
            }
        }
    }

    /**
     * Executes the graphql query using the provided input object builder
     * <p>
     * This will return a promise (aka {@link CompletableFuture}) to provide a {@link ExecutionResult}
     * which is the result of executing the provided query.
     *
     * @param executionInputBuilder {@link ExecutionInput.Builder}
     *
     * @return a promise to an {@link ExecutionResult} which can include errors
     */
    public CompletableFuture<ExecutionResult> executeAsync(ExecutionInput.Builder executionInputBuilder) {
        return executeAsync(executionInputBuilder.build());
    }

    /**
     * Executes the graphql query using the provided input object builder
     * <p>
     * This will return a promise (aka {@link CompletableFuture}) to provide a {@link ExecutionResult}
     * which is the result of executing the provided query.
     * <p>
     * This allows a lambda style like :
     * <pre>
     * {@code
     *    ExecutionResult result = graphql.execute(input -> input.query("{hello}").root(startingObj).context(contextObj));
     * }
     * </pre>
     *
     * @param builderFunction a function that is given a {@link ExecutionInput.Builder}
     *
     * @return a promise to an {@link ExecutionResult} which can include errors
     */
    public CompletableFuture<ExecutionResult> executeAsync(UnaryOperator<ExecutionInput.Builder> builderFunction) {
        return executeAsync(builderFunction.apply(ExecutionInput.newExecutionInput()).build());
    }

    /**
     * Executes the graphql query using the provided input object
     * <p>
     * This will return a promise (aka {@link CompletableFuture}) to provide a {@link ExecutionResult}
     * which is the result of executing the provided query.
     *
     * @param executionInput {@link ExecutionInput}
     *
     * @return a promise to an {@link ExecutionResult} which can include errors
     */
    public CompletableFuture<ExecutionResult> executeAsync(ExecutionInput executionInput) {
        ExecutionInput executionInputWithId = ensureInputHasId(executionInput);

        CompletableFuture<InstrumentationState> instrumentationStateCF = instrumentation.createStateAsync(new InstrumentationCreateStateParameters(this.graphQLSchema, executionInputWithId));
        return Async.orNullCompletedFuture(instrumentationStateCF).thenCompose(instrumentationState -> {
            try {
                InstrumentationExecutionParameters inputInstrumentationParameters = new InstrumentationExecutionParameters(executionInputWithId, this.graphQLSchema);
                ExecutionInput instrumentedExecutionInput = instrumentation.instrumentExecutionInput(executionInputWithId, inputInstrumentationParameters, instrumentationState);

<<<<<<< HEAD
                InstrumentationExecutionParameters instrumentationParameters = new InstrumentationExecutionParameters(instrumentedExecutionInput, this.graphQLSchema, instrumentationState);
=======
                CompletableFuture<ExecutionResult> beginExecutionCF = new CompletableFuture<>();
                InstrumentationExecutionParameters instrumentationParameters = new InstrumentationExecutionParameters(instrumentedExecutionInput, this.graphQLSchema);
>>>>>>> a4202708
                InstrumentationContext<ExecutionResult> executionInstrumentation = nonNullCtx(instrumentation.beginExecution(instrumentationParameters, instrumentationState));
                executionInstrumentation.onDispatched();

                GraphQLSchema graphQLSchema = instrumentation.instrumentSchema(this.graphQLSchema, instrumentationParameters, instrumentationState);

                CompletableFuture<ExecutionResult> executionResult = parseValidateAndExecute(instrumentedExecutionInput, graphQLSchema, instrumentationState);
                //
                // finish up instrumentation
                executionResult = executionResult.whenComplete(completeInstrumentationCtxCF(executionInstrumentation));
                //
                // allow instrumentation to tweak the result
                executionResult = executionResult.thenCompose(result -> instrumentation.instrumentExecutionResult(result, instrumentationParameters, instrumentationState));
                return executionResult;
            } catch (AbortExecutionException abortException) {
                return handleAbortException(executionInput, instrumentationState, abortException);
            }
        });
    }

    private CompletableFuture<ExecutionResult> handleAbortException(ExecutionInput executionInput, InstrumentationState instrumentationState, AbortExecutionException abortException) {
        CompletableFuture<ExecutionResult> executionResult = CompletableFuture.completedFuture(abortException.toExecutionResult());
        InstrumentationExecutionParameters instrumentationParameters = new InstrumentationExecutionParameters(executionInput, this.graphQLSchema);
        //
        // allow instrumentation to tweak the result
        executionResult = executionResult.thenCompose(result -> instrumentation.instrumentExecutionResult(result, instrumentationParameters, instrumentationState));
        return executionResult;
    }

    private ExecutionInput ensureInputHasId(ExecutionInput executionInput) {
        if (executionInput.getExecutionId() != null) {
            return executionInput;
        }
        String queryString = executionInput.getQuery();
        String operationName = executionInput.getOperationName();
        Object context = executionInput.getGraphQLContext();
        return executionInput.transform(builder -> builder.executionId(idProvider.provide(queryString, operationName, context)));
    }


    private CompletableFuture<ExecutionResult> parseValidateAndExecute(ExecutionInput executionInput, GraphQLSchema graphQLSchema, InstrumentationState instrumentationState) {
        AtomicReference<ExecutionInput> executionInputRef = new AtomicReference<>(executionInput);
        Function<ExecutionInput, PreparsedDocumentEntry> computeFunction = transformedInput -> {
            // if they change the original query in the pre-parser, then we want to see it downstream from then on
            executionInputRef.set(transformedInput);
            return parseAndValidate(executionInputRef, graphQLSchema, instrumentationState);
        };
        CompletableFuture<PreparsedDocumentEntry> preparsedDoc = preparsedDocumentProvider.getDocumentAsync(executionInput, computeFunction);
        return preparsedDoc.thenCompose(preparsedDocumentEntry -> {
            if (preparsedDocumentEntry.hasErrors()) {
                return CompletableFuture.completedFuture(new ExecutionResultImpl(preparsedDocumentEntry.getErrors()));
            }
            try {
                return execute(executionInputRef.get(), preparsedDocumentEntry.getDocument(), graphQLSchema, instrumentationState);
            } catch (AbortExecutionException e) {
                return CompletableFuture.completedFuture(e.toExecutionResult());
            }
        });
    }

    private PreparsedDocumentEntry parseAndValidate(AtomicReference<ExecutionInput> executionInputRef, GraphQLSchema graphQLSchema, InstrumentationState instrumentationState) {

        ExecutionInput executionInput = executionInputRef.get();
        String query = executionInput.getQuery();

        ParseAndValidateResult parseResult = parse(executionInput, graphQLSchema, instrumentationState);
        if (parseResult.isFailure()) {
            return new PreparsedDocumentEntry(parseResult.getSyntaxException().toInvalidSyntaxError());
        } else {
            final Document document = parseResult.getDocument();
            // they may have changed the document and the variables via instrumentation so update the reference to it
            executionInput = executionInput.transform(builder -> builder.variables(parseResult.getVariables()));
            executionInputRef.set(executionInput);

            final List<ValidationError> errors = validate(executionInput, document, graphQLSchema, instrumentationState);
            if (!errors.isEmpty()) {
                return new PreparsedDocumentEntry(document, errors);
            }

            return new PreparsedDocumentEntry(document);
        }
    }

    private ParseAndValidateResult parse(ExecutionInput executionInput, GraphQLSchema graphQLSchema, InstrumentationState instrumentationState) {
        InstrumentationExecutionParameters parameters = new InstrumentationExecutionParameters(executionInput, graphQLSchema);
        InstrumentationContext<Document> parseInstrumentationCtx = nonNullCtx(instrumentation.beginParse(parameters, instrumentationState));
        parseInstrumentationCtx.onDispatched();

        ParseAndValidateResult parseResult = ParseAndValidate.parse(executionInput);
        if (parseResult.isFailure()) {
            parseInstrumentationCtx.onCompleted(null, parseResult.getSyntaxException());
            return parseResult;
        } else {
            parseInstrumentationCtx.onCompleted(parseResult.getDocument(), null);

            DocumentAndVariables documentAndVariables = parseResult.getDocumentAndVariables();
            documentAndVariables = instrumentation.instrumentDocumentAndVariables(documentAndVariables, parameters, instrumentationState);
            return ParseAndValidateResult.newResult()
                    .document(documentAndVariables.getDocument()).variables(documentAndVariables.getVariables()).build();
        }
    }

    private List<ValidationError> validate(ExecutionInput executionInput, Document document, GraphQLSchema graphQLSchema, InstrumentationState instrumentationState) {
<<<<<<< HEAD
        InstrumentationContext<List<ValidationError>> validationCtx = nonNullCtx(instrumentation.beginValidation(new InstrumentationValidationParameters(executionInput, document, graphQLSchema, instrumentationState), instrumentationState));
        validationCtx.onDispatched();
=======
        InstrumentationContext<List<ValidationError>> validationCtx = nonNullCtx(instrumentation.beginValidation(new InstrumentationValidationParameters(executionInput, document, graphQLSchema), instrumentationState));
        CompletableFuture<List<ValidationError>> cf = new CompletableFuture<>();
        validationCtx.onDispatched(cf);
>>>>>>> a4202708

        Predicate<Class<?>> validationRulePredicate = executionInput.getGraphQLContext().getOrDefault(ParseAndValidate.INTERNAL_VALIDATION_PREDICATE_HINT, r -> true);
        Locale locale = executionInput.getLocale() != null ? executionInput.getLocale() : Locale.getDefault();
        List<ValidationError> validationErrors = ParseAndValidate.validate(graphQLSchema, document, validationRulePredicate, locale);

        validationCtx.onCompleted(validationErrors, null);
        return validationErrors;
    }

    private CompletableFuture<ExecutionResult> execute(ExecutionInput executionInput,
                                                       Document document,
                                                       GraphQLSchema graphQLSchema,
                                                       InstrumentationState instrumentationState
    ) {

        Execution execution = new Execution(queryStrategy, mutationStrategy, subscriptionStrategy, instrumentation, valueUnboxer, doNotAutomaticallyDispatchDataLoader);
        ExecutionId executionId = executionInput.getExecutionId();

        return execution.execute(document, graphQLSchema, executionId, executionInput, instrumentationState);
    }

}<|MERGE_RESOLUTION|>--- conflicted
+++ resolved
@@ -420,12 +420,7 @@
                 InstrumentationExecutionParameters inputInstrumentationParameters = new InstrumentationExecutionParameters(executionInputWithId, this.graphQLSchema);
                 ExecutionInput instrumentedExecutionInput = instrumentation.instrumentExecutionInput(executionInputWithId, inputInstrumentationParameters, instrumentationState);
 
-<<<<<<< HEAD
                 InstrumentationExecutionParameters instrumentationParameters = new InstrumentationExecutionParameters(instrumentedExecutionInput, this.graphQLSchema, instrumentationState);
-=======
-                CompletableFuture<ExecutionResult> beginExecutionCF = new CompletableFuture<>();
-                InstrumentationExecutionParameters instrumentationParameters = new InstrumentationExecutionParameters(instrumentedExecutionInput, this.graphQLSchema);
->>>>>>> a4202708
                 InstrumentationContext<ExecutionResult> executionInstrumentation = nonNullCtx(instrumentation.beginExecution(instrumentationParameters, instrumentationState));
                 executionInstrumentation.onDispatched();
 
@@ -528,14 +523,8 @@
     }
 
     private List<ValidationError> validate(ExecutionInput executionInput, Document document, GraphQLSchema graphQLSchema, InstrumentationState instrumentationState) {
-<<<<<<< HEAD
         InstrumentationContext<List<ValidationError>> validationCtx = nonNullCtx(instrumentation.beginValidation(new InstrumentationValidationParameters(executionInput, document, graphQLSchema, instrumentationState), instrumentationState));
         validationCtx.onDispatched();
-=======
-        InstrumentationContext<List<ValidationError>> validationCtx = nonNullCtx(instrumentation.beginValidation(new InstrumentationValidationParameters(executionInput, document, graphQLSchema), instrumentationState));
-        CompletableFuture<List<ValidationError>> cf = new CompletableFuture<>();
-        validationCtx.onDispatched(cf);
->>>>>>> a4202708
 
         Predicate<Class<?>> validationRulePredicate = executionInput.getGraphQLContext().getOrDefault(ParseAndValidate.INTERNAL_VALIDATION_PREDICATE_HINT, r -> true);
         Locale locale = executionInput.getLocale() != null ? executionInput.getLocale() : Locale.getDefault();
