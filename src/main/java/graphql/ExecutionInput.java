--- conflicted
+++ resolved
@@ -144,10 +144,6 @@
     }
 
 
-<<<<<<< HEAD
-    public boolean isProfileExecution() {
-        return profileExecution;
-=======
     /**
      * The graphql engine will check this frequently and if that is true, it will
      * throw a {@link graphql.execution.AbortExecutionException} to cancel the execution.
@@ -167,7 +163,11 @@
      */
     public void cancel() {
         cancelled.set(true);
->>>>>>> 1a4c7782
+    }
+
+
+    public boolean isProfileExecution() {
+        return profileExecution;
     }
 
     /**
