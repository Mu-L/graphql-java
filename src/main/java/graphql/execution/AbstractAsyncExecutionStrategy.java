--- conflicted
+++ resolved
@@ -22,20 +22,6 @@
     }
 
     protected BiConsumer<List<Object>, Throwable> handleResults(ExecutionContext executionContext, List<String> fieldNames, CompletableFuture<ExecutionResult> overallResult) {
-<<<<<<< HEAD
-        return executionContext.engineRun(results -> {
-                    Map<String, Object> resolvedValuesByField = Maps.newLinkedHashMapWithExpectedSize(fieldNames.size());
-                    int ix = 0;
-                    for (Object result : results) {
-                        String fieldName = fieldNames.get(ix++);
-                        resolvedValuesByField.put(fieldName, result);
-                    }
-                    overallResult.complete(new ExecutionResultImpl(resolvedValuesByField, executionContext.getErrors()));
-                },
-                exception -> {
-                    handleNonNullException(executionContext, overallResult, exception);
-                });
-=======
         return (List<Object> results, Throwable exception) -> {
             if (exception != null) {
                 handleNonNullException(executionContext, overallResult, exception);
@@ -50,6 +36,5 @@
             }
             overallResult.complete(new ExecutionResultImpl(resolvedValuesByField, executionContext.getErrors()));
         };
->>>>>>> 252ad7eb
     }
 }