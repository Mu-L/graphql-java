package graphql.execution;


import graphql.GraphQLError;
import graphql.language.FragmentDefinition;
import graphql.language.OperationDefinition;
import graphql.schema.GraphQLSchema;

import java.util.List;
import java.util.Map;
import java.util.concurrent.CopyOnWriteArrayList;

public class ExecutionContext {

    private final GraphQLSchema graphQLSchema;
<<<<<<< HEAD
    private final ExecutionId executionId;
    private final ExecutionStrategy executionStrategy;
=======
    private final ExecutionStrategy queryStrategy;
    private final ExecutionStrategy mutationStrategy;
>>>>>>> 8f1681d7
    private final Map<String, FragmentDefinition> fragmentsByName;
    private final OperationDefinition operationDefinition;
    private final Map<String, Object> variables;
    private final Object root;
    private final List<GraphQLError> errors = new CopyOnWriteArrayList<GraphQLError>();

<<<<<<< HEAD
    public ExecutionContext(GraphQLSchema graphQLSchema, ExecutionId executionId, ExecutionStrategy executionStrategy, Map<String, FragmentDefinition> fragmentsByName, OperationDefinition operationDefinition, Map<String, Object> variables, Object root) {
        this.graphQLSchema = graphQLSchema;
        this.executionId = executionId;
        this.executionStrategy = executionStrategy;
=======
    public ExecutionContext(GraphQLSchema graphQLSchema, ExecutionStrategy queryStrategy, ExecutionStrategy mutationStrategy, Map<String, FragmentDefinition> fragmentsByName, OperationDefinition operationDefinition, Map<String, Object> variables, Object root) {
        this.graphQLSchema = graphQLSchema;
        this.queryStrategy = queryStrategy;
        this.mutationStrategy = mutationStrategy;
>>>>>>> 8f1681d7
        this.fragmentsByName = fragmentsByName;
        this.operationDefinition = operationDefinition;
        this.variables = variables;
        this.root = root;
    }

    public GraphQLSchema getGraphQLSchema() {
        return graphQLSchema;
    }

    public ExecutionId getExecutionId() {
        return executionId;
    }

    public Map<String, FragmentDefinition> getFragmentsByName() {
        return fragmentsByName;
    }

    public OperationDefinition getOperationDefinition() {
        return operationDefinition;
    }

    public Map<String, Object> getVariables() {
        return variables;
    }

    public Object getRoot() {
        return root;
    }

    public FragmentDefinition getFragment(String name) {
        return fragmentsByName.get(name);
    }

    public void addError(GraphQLError error) {
        this.errors.add(error);
    }

    public List<GraphQLError> getErrors() {
        return errors;
    }

    public ExecutionStrategy getQueryStrategy() {
        return queryStrategy;
    }

    public ExecutionStrategy getMutationStrategy() {
        return mutationStrategy;
    }
}<|MERGE_RESOLUTION|>--- conflicted
+++ resolved
@@ -13,30 +13,20 @@
 public class ExecutionContext {
 
     private final GraphQLSchema graphQLSchema;
-<<<<<<< HEAD
     private final ExecutionId executionId;
-    private final ExecutionStrategy executionStrategy;
-=======
     private final ExecutionStrategy queryStrategy;
     private final ExecutionStrategy mutationStrategy;
->>>>>>> 8f1681d7
     private final Map<String, FragmentDefinition> fragmentsByName;
     private final OperationDefinition operationDefinition;
     private final Map<String, Object> variables;
     private final Object root;
     private final List<GraphQLError> errors = new CopyOnWriteArrayList<GraphQLError>();
 
-<<<<<<< HEAD
-    public ExecutionContext(GraphQLSchema graphQLSchema, ExecutionId executionId, ExecutionStrategy executionStrategy, Map<String, FragmentDefinition> fragmentsByName, OperationDefinition operationDefinition, Map<String, Object> variables, Object root) {
+    public ExecutionContext(GraphQLSchema graphQLSchema, ExecutionId executionId, ExecutionStrategy queryStrategy, ExecutionStrategy mutationStrategy, Map<String, FragmentDefinition> fragmentsByName, OperationDefinition operationDefinition, Map<String, Object> variables, Object root) {
         this.graphQLSchema = graphQLSchema;
         this.executionId = executionId;
-        this.executionStrategy = executionStrategy;
-=======
-    public ExecutionContext(GraphQLSchema graphQLSchema, ExecutionStrategy queryStrategy, ExecutionStrategy mutationStrategy, Map<String, FragmentDefinition> fragmentsByName, OperationDefinition operationDefinition, Map<String, Object> variables, Object root) {
-        this.graphQLSchema = graphQLSchema;
         this.queryStrategy = queryStrategy;
         this.mutationStrategy = mutationStrategy;
->>>>>>> 8f1681d7
         this.fragmentsByName = fragmentsByName;
         this.operationDefinition = operationDefinition;
         this.variables = variables;
