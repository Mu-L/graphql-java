--- conflicted
+++ resolved
@@ -32,14 +32,8 @@
     @Override
     @SuppressWarnings({"TypeParameterUnusedInFormals", "FutureReturnValueIgnored"})
     public CompletableFuture<ExecutionResult> execute(ExecutionContext executionContext, ExecutionStrategyParameters parameters) throws NonNullableFieldWasNullException {
-<<<<<<< HEAD
-        executionContext.checkIsCancelled();
-
-        DataLoaderDispatchStrategy dataLoaderDispatcherStrategy = executionContext.getDataLoaderDispatcherStrategy();
-=======
         return executionContext.call(() -> {
             DataLoaderDispatchStrategy dataLoaderDispatcherStrategy = executionContext.getDataLoaderDispatcherStrategy();
->>>>>>> 82c4ef34
 
             Instrumentation instrumentation = executionContext.getInstrumentation();
             InstrumentationExecutionStrategyParameters instrumentationParameters = new InstrumentationExecutionStrategyParameters(executionContext, parameters);
@@ -56,21 +50,11 @@
                 return CompletableFuture.completedFuture(isNotSensible.get());
             }
 
-<<<<<<< HEAD
-        CompletableFuture<List<Object>> resultsFuture = Async.eachSequentially(fieldNames, (fieldName, prevResults) -> {
-            executionContext.checkIsCancelled();
-
-            MergedField currentField = fields.getSubField(fieldName);
-            ResultPath fieldPath = parameters.getPath().segment(mkNameForPath(currentField));
-            ExecutionStrategyParameters newParameters = parameters
-                    .transform(builder -> builder.field(currentField).path(fieldPath));
-=======
             CompletableFuture<List<Object>> resultsFuture = Async.eachSequentially(fieldNames, (fieldName, prevResults) -> executionContext.call(() -> {
                 MergedField currentField = fields.getSubField(fieldName);
                 ResultPath fieldPath = parameters.getPath().segment(mkNameForPath(currentField));
                 ExecutionStrategyParameters newParameters = parameters
                         .transform(builder -> builder.field(currentField).path(fieldPath));
->>>>>>> 82c4ef34
 
                 Object resolveSerialField = resolveSerialField(executionContext, dataLoaderDispatcherStrategy, newParameters);
                 return resolveSerialField;
