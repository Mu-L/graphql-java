package graphql.execution;


import graphql.ExecutionResult;
import graphql.GraphQLException;
import graphql.language.Document;
import graphql.language.Field;
import graphql.language.OperationDefinition;
import graphql.schema.GraphQLObjectType;
import graphql.schema.GraphQLSchema;

import java.util.ArrayList;
import java.util.LinkedHashMap;
import java.util.List;
import java.util.Map;

public class Execution {

<<<<<<< HEAD
    private final FieldCollector fieldCollector = new FieldCollector();
    private final ExecutionStrategy strategy;

    public Execution(ExecutionStrategy executionStrategy) {
        this.strategy = executionStrategy == null ? new SimpleExecutionStrategy() : executionStrategy;
=======
    private FieldCollector fieldCollector = new FieldCollector();
    private ExecutionStrategy queryStrategy;
    private ExecutionStrategy mutationStrategy;

    public Execution(ExecutionStrategy queryStrategy, ExecutionStrategy mutationStrategy) {
        this.queryStrategy = queryStrategy != null ? queryStrategy : new SimpleExecutionStrategy();
        this.mutationStrategy = mutationStrategy != null ? mutationStrategy : new SimpleExecutionStrategy();
>>>>>>> 8f1681d7
    }

    public ExecutionResult execute(ExecutionId executionId, GraphQLSchema graphQLSchema, Object root, Document document, String operationName, Map<String, Object> args) {
        ExecutionContextBuilder executionContextBuilder = new ExecutionContextBuilder(new ValuesResolver());
<<<<<<< HEAD
        ExecutionContext executionContext = executionContextBuilder
                .executionId(executionId)
                .build(graphQLSchema, strategy, root, document, operationName, args);

=======
        ExecutionContext executionContext = executionContextBuilder.build(graphQLSchema, queryStrategy, mutationStrategy, root, document, operationName, args);
>>>>>>> 8f1681d7
        return executeOperation(executionContext, root, executionContext.getOperationDefinition());
    }

    private GraphQLObjectType getOperationRootType(GraphQLSchema graphQLSchema, OperationDefinition operationDefinition) {
        if (operationDefinition.getOperation() == OperationDefinition.Operation.MUTATION) {
            return graphQLSchema.getMutationType();

        } else if (operationDefinition.getOperation() == OperationDefinition.Operation.QUERY) {
            return graphQLSchema.getQueryType();

        } else {
            throw new GraphQLException();
        }
    }

    private ExecutionResult executeOperation(
            ExecutionContext executionContext,
            Object root,
            OperationDefinition operationDefinition) {
        GraphQLObjectType operationRootType = getOperationRootType(executionContext.getGraphQLSchema(), operationDefinition);

        Map<String, List<Field>> fields = new LinkedHashMap<String, List<Field>>();
        fieldCollector.collectFields(executionContext, operationRootType, operationDefinition.getSelectionSet(), new ArrayList<String>(), fields);

        if (operationDefinition.getOperation() == OperationDefinition.Operation.MUTATION) {
            return mutationStrategy.execute(executionContext, operationRootType, root, fields);
        } else {
            return queryStrategy.execute(executionContext, operationRootType, root, fields);
        }
    }
}<|MERGE_RESOLUTION|>--- conflicted
+++ resolved
@@ -16,13 +16,6 @@
 
 public class Execution {
 
-<<<<<<< HEAD
-    private final FieldCollector fieldCollector = new FieldCollector();
-    private final ExecutionStrategy strategy;
-
-    public Execution(ExecutionStrategy executionStrategy) {
-        this.strategy = executionStrategy == null ? new SimpleExecutionStrategy() : executionStrategy;
-=======
     private FieldCollector fieldCollector = new FieldCollector();
     private ExecutionStrategy queryStrategy;
     private ExecutionStrategy mutationStrategy;
@@ -30,19 +23,13 @@
     public Execution(ExecutionStrategy queryStrategy, ExecutionStrategy mutationStrategy) {
         this.queryStrategy = queryStrategy != null ? queryStrategy : new SimpleExecutionStrategy();
         this.mutationStrategy = mutationStrategy != null ? mutationStrategy : new SimpleExecutionStrategy();
->>>>>>> 8f1681d7
     }
 
     public ExecutionResult execute(ExecutionId executionId, GraphQLSchema graphQLSchema, Object root, Document document, String operationName, Map<String, Object> args) {
         ExecutionContextBuilder executionContextBuilder = new ExecutionContextBuilder(new ValuesResolver());
-<<<<<<< HEAD
         ExecutionContext executionContext = executionContextBuilder
                 .executionId(executionId)
-                .build(graphQLSchema, strategy, root, document, operationName, args);
-
-=======
-        ExecutionContext executionContext = executionContextBuilder.build(graphQLSchema, queryStrategy, mutationStrategy, root, document, operationName, args);
->>>>>>> 8f1681d7
+                .build(graphQLSchema, queryStrategy, mutationStrategy, root, document, operationName, args);
         return executeOperation(executionContext, root, executionContext.getOperationDefinition());
     }
 
