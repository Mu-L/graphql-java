package graphql.execution;

import com.google.common.collect.ImmutableList;
import graphql.DuckTyped;
import graphql.EngineRunningState;
import graphql.ExecutionResult;
import graphql.ExecutionResultImpl;
import graphql.ExperimentalApi;
import graphql.GraphQLError;
import graphql.Internal;
import graphql.PublicSpi;
import graphql.SerializationError;
import graphql.TrivialDataFetcher;
import graphql.TypeMismatchError;
import graphql.UnresolvedTypeError;
import graphql.execution.directives.QueryDirectives;
import graphql.execution.directives.QueryDirectivesImpl;
import graphql.execution.incremental.DeferredExecutionSupport;
import graphql.execution.instrumentation.ExecuteObjectInstrumentationContext;
import graphql.execution.instrumentation.FieldFetchingInstrumentationContext;
import graphql.execution.instrumentation.Instrumentation;
import graphql.execution.instrumentation.InstrumentationContext;
import graphql.execution.instrumentation.parameters.InstrumentationExecutionStrategyParameters;
import graphql.execution.instrumentation.parameters.InstrumentationFieldCompleteParameters;
import graphql.execution.instrumentation.parameters.InstrumentationFieldFetchParameters;
import graphql.execution.instrumentation.parameters.InstrumentationFieldParameters;
import graphql.execution.reactive.ReactiveSupport;
import graphql.extensions.ExtensionsBuilder;
import graphql.introspection.Introspection;
import graphql.language.Field;
import graphql.normalized.ExecutableNormalizedField;
import graphql.normalized.ExecutableNormalizedOperation;
import graphql.schema.CoercingSerializeException;
import graphql.schema.DataFetcher;
import graphql.schema.DataFetchingEnvironment;
import graphql.schema.DataFetchingFieldSelectionSet;
import graphql.schema.DataFetchingFieldSelectionSetImpl;
import graphql.schema.GraphQLCodeRegistry;
import graphql.schema.GraphQLEnumType;
import graphql.schema.GraphQLFieldDefinition;
import graphql.schema.GraphQLObjectType;
import graphql.schema.GraphQLScalarType;
import graphql.schema.GraphQLSchema;
import graphql.schema.GraphQLType;
import graphql.schema.LightDataFetcher;
import graphql.util.FpKit;
import org.jspecify.annotations.NonNull;

import java.util.ArrayList;
import java.util.Collections;
import java.util.List;
import java.util.Map;
import java.util.Optional;
import java.util.OptionalInt;
import java.util.concurrent.CompletableFuture;
import java.util.concurrent.CompletionException;
import java.util.function.BiConsumer;
import java.util.function.Function;
import java.util.function.Supplier;

import static graphql.execution.Async.exceptionallyCompletedFuture;
import static graphql.execution.FieldCollectorParameters.newParameters;
import static graphql.execution.FieldValueInfo.CompleteValueType.ENUM;
import static graphql.execution.FieldValueInfo.CompleteValueType.LIST;
import static graphql.execution.FieldValueInfo.CompleteValueType.NULL;
import static graphql.execution.FieldValueInfo.CompleteValueType.OBJECT;
import static graphql.execution.FieldValueInfo.CompleteValueType.SCALAR;
import static graphql.execution.ResultNodesInfo.MAX_RESULT_NODES;
import static graphql.execution.instrumentation.SimpleInstrumentationContext.nonNullCtx;
import static graphql.schema.DataFetchingEnvironmentImpl.newDataFetchingEnvironment;
import static graphql.schema.GraphQLTypeUtil.isEnum;
import static graphql.schema.GraphQLTypeUtil.isList;
import static graphql.schema.GraphQLTypeUtil.isScalar;

/**
 * An execution strategy is give a list of fields from the graphql query to execute and find values for using a recursive strategy.
 * <pre>
 *     query {
 *          friends {
 *              id
 *              name
 *              friends {
 *                  id
 *                  name
 *              }
 *          }
 *          enemies {
 *              id
 *              name
 *              allies {
 *                  id
 *                  name
 *              }
 *          }
 *     }
 *
 * </pre>
 * <p>
 * Given the graphql query above, an execution strategy will be called for the top level fields 'friends' and 'enemies' and it will be asked to find an object
 * to describe them.  Because they are both complex object types, it needs to descend down that query and start fetching and completing
 * fields such as 'id','name' and other complex fields such as 'friends' and 'allies', by recursively calling to itself to execute these lower
 * field layers
 * <p>
 * The execution of a field has two phases, first a raw object must be fetched for a field via a {@link DataFetcher} which
 * is defined on the {@link GraphQLFieldDefinition}.  This object must then be 'completed' into a suitable value, either as a scalar/enum type via
 * coercion or if it's a complex object type by recursively calling the execution strategy for the lower level fields.
 * <p>
 * The first phase (data fetching) is handled by the method {@link #fetchField(ExecutionContext, ExecutionStrategyParameters)}
 * <p>
 * The second phase (value completion) is handled by the methods {@link #completeField(ExecutionContext, ExecutionStrategyParameters, FetchedValue)}
 * and the other "completeXXX" methods.
 * <p>
 * The order of fields fetching and completion is up to the execution strategy. As the graphql specification
 * <a href="https://spec.graphql.org/October2021/#sec-Normal-and-Serial-Execution">https://spec.graphql.org/October2021/#sec-Normal-and-Serial-Execution</a> says:
 * <blockquote>
 * Normally the executor can execute the entries in a grouped field set in whatever order it chooses (often in parallel). Because
 * the resolution of fields other than top-level mutation fields must always be side effect-free and idempotent, the
 * execution order must not affect the result, and hence the server has the freedom to execute the
 * field entries in whatever order it deems optimal.
 * </blockquote>
 * <p>
 * So in the case above you could execute the fields depth first ('friends' and its sub fields then do 'enemies' and its sub fields or it
 * could do breadth first ('fiends' and 'enemies' data fetch first and then all the sub fields) or in parallel via asynchronous
 * facilities like {@link CompletableFuture}s.
 * <p>
 * {@link #execute(ExecutionContext, ExecutionStrategyParameters)} is the entry point of the execution strategy.
 */
@PublicSpi
@SuppressWarnings("FutureReturnValueIgnored")
public abstract class ExecutionStrategy {

    protected final FieldCollector fieldCollector = new FieldCollector();
    protected final ExecutionStepInfoFactory executionStepInfoFactory = new ExecutionStepInfoFactory();
    protected final DataFetcherExceptionHandler dataFetcherExceptionHandler;
    private final ResolveType resolvedType = new ResolveType();


    /**
     * The default execution strategy constructor uses the {@link SimpleDataFetcherExceptionHandler}
     * for data fetching errors.
     */
    protected ExecutionStrategy() {
        dataFetcherExceptionHandler = new SimpleDataFetcherExceptionHandler();
    }


    /**
     * The consumers of the execution strategy can pass in a {@link DataFetcherExceptionHandler} to better
     * decide what do when a data fetching error happens
     *
     * @param dataFetcherExceptionHandler the callback invoked if an exception happens during data fetching
     */
    protected ExecutionStrategy(DataFetcherExceptionHandler dataFetcherExceptionHandler) {
        this.dataFetcherExceptionHandler = dataFetcherExceptionHandler;
    }


    @Internal
    public static String mkNameForPath(Field currentField) {
        return mkNameForPath(Collections.singletonList(currentField));
    }

    @Internal
    public static String mkNameForPath(MergedField mergedField) {
        return mkNameForPath(mergedField.getFields());
    }

    @Internal
    public static String mkNameForPath(List<Field> currentField) {
        Field field = currentField.get(0);
        return field.getResultKey();
    }

    /**
     * This is the entry point to an execution strategy.  It will be passed the fields to execute and get values for.
     *
     * @param executionContext contains the top level execution parameters
     * @param parameters       contains the parameters holding the fields to be executed and source object
     *
     * @return a promise to an {@link ExecutionResult}
     *
     * @throws NonNullableFieldWasNullException in the future if a non-null field resolves to a null value
     */
    public abstract CompletableFuture<ExecutionResult> execute(ExecutionContext executionContext, ExecutionStrategyParameters parameters) throws NonNullableFieldWasNullException;

    /**
     * This is the re-entry point for an execution strategy when an object type needs to be resolved.
     *
     * @param executionContext contains the top level execution parameters
     * @param parameters       contains the parameters holding the fields to be executed and source object
     *
     * @return a {@link CompletableFuture} promise to a map of object field values or a materialized map of object field values
     *
     * @throws NonNullableFieldWasNullException in the {@link CompletableFuture} if a non-null field resolved to a null value
     */
    @SuppressWarnings("unchecked")
    @DuckTyped(shape = "CompletableFuture<Map<String, Object>> | Map<String, Object>")
    protected Object executeObject(ExecutionContext executionContext, ExecutionStrategyParameters parameters) throws NonNullableFieldWasNullException {
        DataLoaderDispatchStrategy dataLoaderDispatcherStrategy = executionContext.getDataLoaderDispatcherStrategy();
        dataLoaderDispatcherStrategy.executeObject(executionContext, parameters);
        Instrumentation instrumentation = executionContext.getInstrumentation();
        InstrumentationExecutionStrategyParameters instrumentationParameters = new InstrumentationExecutionStrategyParameters(executionContext, parameters);

        ExecuteObjectInstrumentationContext resolveObjectCtx = ExecuteObjectInstrumentationContext.nonNullCtx(
                instrumentation.beginExecuteObject(instrumentationParameters, executionContext.getInstrumentationState())
        );

        List<String> fieldNames = parameters.getFields().getKeys();

        DeferredExecutionSupport deferredExecutionSupport = createDeferredExecutionSupport(executionContext, parameters);
        Async.CombinedBuilder<FieldValueInfo> resolvedFieldFutures = getAsyncFieldValueInfo(executionContext, parameters, deferredExecutionSupport);

        CompletableFuture<Map<String, Object>> overallResult = new CompletableFuture<>();
        List<String> fieldsExecutedOnInitialResult = deferredExecutionSupport.getNonDeferredFieldNames(fieldNames);
        BiConsumer<List<Object>, Throwable> handleResultsConsumer = buildFieldValueMap(fieldsExecutedOnInitialResult, overallResult, executionContext);

        resolveObjectCtx.onDispatched();

        Object fieldValueInfosResult = resolvedFieldFutures.awaitPolymorphic();
        if (fieldValueInfosResult instanceof CompletableFuture) {
            CompletableFuture<List<FieldValueInfo>> fieldValueInfos = (CompletableFuture<List<FieldValueInfo>>) fieldValueInfosResult;
            fieldValueInfos.whenComplete((completeValueInfos, throwable) -> {
                if (throwable != null) {
                    handleResultsConsumer.accept(null, throwable);
                    return;
                }

                Async.CombinedBuilder<Object> resultFutures = fieldValuesCombinedBuilder(completeValueInfos);
                dataLoaderDispatcherStrategy.executeObjectOnFieldValuesInfo(completeValueInfos, parameters);
                resolveObjectCtx.onFieldValuesInfo(completeValueInfos);
                resultFutures.await().whenComplete(handleResultsConsumer);
            }).exceptionally((ex) -> {
                // if there are any issues with combining/handling the field results,
                // complete the future at all costs and bubble up any thrown exception so
                // the execution does not hang.
                dataLoaderDispatcherStrategy.executeObjectOnFieldValuesException(ex, parameters);
                resolveObjectCtx.onFieldValuesException();
                overallResult.completeExceptionally(ex);
                return null;
            });
            overallResult.whenComplete(resolveObjectCtx::onCompleted);
            return overallResult;
        } else {
            List<FieldValueInfo> completeValueInfos = (List<FieldValueInfo>) fieldValueInfosResult;

            Async.CombinedBuilder<Object> resultFutures = fieldValuesCombinedBuilder(completeValueInfos);
            dataLoaderDispatcherStrategy.executeObjectOnFieldValuesInfo(completeValueInfos, parameters);
            resolveObjectCtx.onFieldValuesInfo(completeValueInfos);

            Object completedValuesObject = resultFutures.awaitPolymorphic();
            if (completedValuesObject instanceof CompletableFuture) {
                CompletableFuture<List<Object>> completedValues = (CompletableFuture<List<Object>>) completedValuesObject;
                completedValues.whenComplete(handleResultsConsumer);
                overallResult.whenComplete(resolveObjectCtx::onCompleted);
                return overallResult;
            } else {
                Map<String, Object> fieldValueMap = executionContext.getResponseMapFactory().createInsertionOrdered(fieldsExecutedOnInitialResult, (List<Object>) completedValuesObject);
                resolveObjectCtx.onCompleted(fieldValueMap, null);
                return fieldValueMap;
            }
        }
    }

    private static Async.@NonNull CombinedBuilder<Object> fieldValuesCombinedBuilder(List<FieldValueInfo> completeValueInfos) {
        Async.CombinedBuilder<Object> resultFutures = Async.ofExpectedSize(completeValueInfos.size());
        for (FieldValueInfo completeValueInfo : completeValueInfos) {
            resultFutures.addObject(completeValueInfo.getFieldValueObject());
        }
        return resultFutures;
    }

    private BiConsumer<List<Object>, Throwable> buildFieldValueMap(List<String> fieldNames, CompletableFuture<Map<String, Object>> overallResult, ExecutionContext executionContext) {
        return (List<Object> results, Throwable exception) -> {
            if (exception != null) {
                handleValueException(overallResult, exception, executionContext);
                return;
            }
            Map<String, Object> resolvedValuesByField = executionContext.getResponseMapFactory().createInsertionOrdered(fieldNames, results);
            overallResult.complete(resolvedValuesByField);
        };
    }

    DeferredExecutionSupport createDeferredExecutionSupport(ExecutionContext executionContext, ExecutionStrategyParameters parameters) {
        MergedSelectionSet fields = parameters.getFields();

        return Optional.ofNullable(executionContext.getGraphQLContext())
                .map(graphqlContext -> graphqlContext.getBoolean(ExperimentalApi.ENABLE_INCREMENTAL_SUPPORT))
                .orElse(false) ?
                new DeferredExecutionSupport.DeferredExecutionSupportImpl(
                        fields,
                        parameters,
                        executionContext,
                        (ec, esp) -> Async.toCompletableFuture(resolveFieldWithInfo(ec, esp))
                ) : DeferredExecutionSupport.NOOP;

    }

    Async.@NonNull CombinedBuilder<FieldValueInfo> getAsyncFieldValueInfo(
            ExecutionContext executionContext,
            ExecutionStrategyParameters parameters,
            DeferredExecutionSupport deferredExecutionSupport
    ) {
        MergedSelectionSet fields = parameters.getFields();

        executionContext.getIncrementalCallState().enqueue(deferredExecutionSupport.createCalls(parameters));

        // Only non-deferred fields should be considered for calculating the expected size of futures.
        Async.CombinedBuilder<FieldValueInfo> futures = Async
                .ofExpectedSize(fields.size() - deferredExecutionSupport.deferredFieldsCount());

        for (String fieldName : fields.getKeys()) {
            MergedField currentField = fields.getSubField(fieldName);

            ResultPath fieldPath = parameters.getPath().segment(mkNameForPath(currentField));
            ExecutionStrategyParameters newParameters = parameters.transform(currentField, fieldPath, parameters);

            if (!deferredExecutionSupport.isDeferredField(currentField)) {
                Object fieldValueInfo = resolveFieldWithInfo(executionContext, newParameters);
                futures.addObject(fieldValueInfo);
            }
        }
        return futures;
    }

    /**
     * Called to fetch a value for a field and its extra runtime info and resolve it further in terms of the graphql query.  This will call
     * #fetchField followed by #completeField and the completed {@link graphql.execution.FieldValueInfo} is returned.
     * <p>
     * An execution strategy can iterate the fields to be executed and call this method for each one
     * <p>
     * Graphql fragments mean that for any give logical field can have one or more {@link Field} values associated with it
     * in the query, hence the fieldList.  However the first entry is representative of the field for most purposes.
     *
     * @param executionContext contains the top level execution parameters
     * @param parameters       contains the parameters holding the fields to be executed and source object
     *
     * @return a {@link CompletableFuture} promise to a {@link FieldValueInfo} or a materialised {@link FieldValueInfo}
     *
     * @throws NonNullableFieldWasNullException in the {@link FieldValueInfo#getFieldValueFuture()} future
     *                                          if a nonnull field resolves to a null value
     */
    @SuppressWarnings("unchecked")
    @DuckTyped(shape = "CompletableFuture<FieldValueInfo> | FieldValueInfo")
    protected Object resolveFieldWithInfo(ExecutionContext executionContext, ExecutionStrategyParameters parameters) {
        GraphQLFieldDefinition fieldDef = getFieldDef(executionContext, parameters, parameters.getField().getSingleField());
        Supplier<ExecutionStepInfo> executionStepInfo = FpKit.intraThreadMemoize(() -> createExecutionStepInfo(executionContext, parameters, fieldDef, null));

        Instrumentation instrumentation = executionContext.getInstrumentation();
        InstrumentationContext<Object> fieldCtx = nonNullCtx(instrumentation.beginFieldExecution(
                new InstrumentationFieldParameters(executionContext, executionStepInfo), executionContext.getInstrumentationState()
        ));

        Object fetchedValueObj = fetchField(executionContext, parameters);
        if (fetchedValueObj instanceof CompletableFuture) {
            CompletableFuture<FetchedValue> fetchFieldFuture = (CompletableFuture<FetchedValue>) fetchedValueObj;
            CompletableFuture<FieldValueInfo> result = fetchFieldFuture.thenApply((fetchedValue) ->
                    completeField(fieldDef, executionContext, parameters, fetchedValue));

            fieldCtx.onDispatched();
            result.whenComplete(fieldCtx::onCompleted);
            return result;
        } else {
            try {
                FetchedValue fetchedValue = (FetchedValue) fetchedValueObj;
                FieldValueInfo fieldValueInfo = completeField(fieldDef, executionContext, parameters, fetchedValue);
                fieldCtx.onDispatched();
                fieldCtx.onCompleted(fetchedValue.getFetchedValue(), null);
                return fieldValueInfo;
            } catch (Exception e) {
                return Async.exceptionallyCompletedFuture(e);
            }
        }
    }

    /**
     * Called to fetch a value for a field from the {@link DataFetcher} associated with the field
     * {@link GraphQLFieldDefinition}.
     * <p>
     * Graphql fragments mean that for any give logical field can have one or more {@link Field} values associated with it
     * in the query, hence the fieldList.  However the first entry is representative of the field for most purposes.
     *
     * @param executionContext contains the top level execution parameters
     * @param parameters       contains the parameters holding the fields to be executed and source object
     *
     * @return a promise to a {@link FetchedValue} object or the {@link FetchedValue} itself
     *
     * @throws NonNullableFieldWasNullException in the future if a non null field resolves to a null value
     */
    @DuckTyped(shape = "CompletableFuture<FetchedValue> | FetchedValue")
    protected Object fetchField(ExecutionContext executionContext, ExecutionStrategyParameters parameters) {
        MergedField field = parameters.getField();
        GraphQLObjectType parentType = (GraphQLObjectType) parameters.getExecutionStepInfo().getUnwrappedNonNullType();
        GraphQLFieldDefinition fieldDef = getFieldDef(executionContext.getGraphQLSchema(), parentType, field.getSingleField());
        return fetchField(fieldDef, executionContext, parameters);
    }

    @DuckTyped(shape = "CompletableFuture<FetchedValue> | FetchedValue")
    private Object fetchField(GraphQLFieldDefinition fieldDef, ExecutionContext executionContext, ExecutionStrategyParameters parameters) {

        if (incrementAndCheckMaxNodesExceeded(executionContext)) {
            return new FetchedValue(null, Collections.emptyList(), null);
        }

        MergedField field = parameters.getField();
        GraphQLObjectType parentType = (GraphQLObjectType) parameters.getExecutionStepInfo().getUnwrappedNonNullType();

        // if the DF (like PropertyDataFetcher) does not use the arguments or execution step info then dont build any

        Supplier<DataFetchingEnvironment> dataFetchingEnvironment = FpKit.intraThreadMemoize(() -> {

            Supplier<ExecutionStepInfo> executionStepInfo = FpKit.intraThreadMemoize(
                    () -> createExecutionStepInfo(executionContext, parameters, fieldDef, parentType));

            Supplier<Map<String, Object>> argumentValues = () -> executionStepInfo.get().getArguments();

            Supplier<ExecutableNormalizedField> normalizedFieldSupplier = getNormalizedField(executionContext, parameters, executionStepInfo);

            // DataFetchingFieldSelectionSet and QueryDirectives is a supplier of sorts - eg a lazy pattern
            DataFetchingFieldSelectionSet fieldCollector = DataFetchingFieldSelectionSetImpl.newCollector(executionContext.getGraphQLSchema(), fieldDef.getType(), normalizedFieldSupplier);
            QueryDirectives queryDirectives = new QueryDirectivesImpl(field,
                    executionContext.getGraphQLSchema(),
                    executionContext.getCoercedVariables(),
                    executionContext.getNormalizedVariables(),
                    executionContext.getGraphQLContext(),
                    executionContext.getLocale());


            return newDataFetchingEnvironment(executionContext)
                    .source(parameters.getSource())
                    .localContext(parameters.getLocalContext())
                    .arguments(argumentValues)
                    .fieldDefinition(fieldDef)
                    .mergedField(parameters.getField())
                    .fieldType(fieldDef.getType())
                    .executionStepInfo(executionStepInfo)
                    .parentType(parentType)
                    .selectionSet(fieldCollector)
                    .queryDirectives(queryDirectives)
                    .build();
        });

        GraphQLCodeRegistry codeRegistry = executionContext.getGraphQLSchema().getCodeRegistry();
        DataFetcher<?> dataFetcher = codeRegistry.getDataFetcher(parentType, fieldDef);

        Instrumentation instrumentation = executionContext.getInstrumentation();

        InstrumentationFieldFetchParameters instrumentationFieldFetchParams = new InstrumentationFieldFetchParameters(executionContext, dataFetchingEnvironment, parameters, dataFetcher instanceof TrivialDataFetcher);
        FieldFetchingInstrumentationContext fetchCtx = FieldFetchingInstrumentationContext.nonNullCtx(instrumentation.beginFieldFetching(instrumentationFieldFetchParams,
                executionContext.getInstrumentationState())
        );

        dataFetcher = instrumentation.instrumentDataFetcher(dataFetcher, instrumentationFieldFetchParams, executionContext.getInstrumentationState());
        dataFetcher = executionContext.getDataLoaderDispatcherStrategy().modifyDataFetcher(dataFetcher);
        Object fetchedObject = invokeDataFetcher(executionContext, parameters, fieldDef, dataFetchingEnvironment, dataFetcher);
        executionContext.getDataLoaderDispatcherStrategy().fieldFetched(executionContext, parameters, dataFetcher, fetchedObject);
        fetchCtx.onDispatched();
        fetchCtx.onFetchedValue(fetchedObject);
        // if it's a subscription, leave any reactive objects alone
        if (!executionContext.isSubscriptionOperation()) {
            // possible convert reactive objects into CompletableFutures
            fetchedObject = ReactiveSupport.fetchedObject(fetchedObject);
        }
        if (fetchedObject instanceof CompletableFuture) {
            @SuppressWarnings("unchecked")
            CompletableFuture<Object> fetchedValue = (CompletableFuture<Object>) fetchedObject;
            EngineRunningState engineRunningState = executionContext.getEngineRunningState();

            CompletableFuture<CompletableFuture<Object>> handleCF = engineRunningState.handle(fetchedValue, (result, exception) -> {
                // because we added an artificial CF, we need to unwrap the exception
                fetchCtx.onCompleted(result, exception);
                if (exception != null) {
                    CompletableFuture<Object> handleFetchingExceptionResult = handleFetchingException(dataFetchingEnvironment.get(), parameters, exception);
                    return handleFetchingExceptionResult;
                } else {
                    // we can simply return the fetched value CF and avoid a allocation
                    return fetchedValue;
                }
            });
            CompletableFuture<Object> rawResultCF = engineRunningState.compose(handleCF, Function.identity());
            CompletableFuture<FetchedValue> fetchedValueCF = rawResultCF
                    .thenApply(result -> unboxPossibleDataFetcherResult(executionContext, parameters, result));
            return fetchedValueCF;
        } else {
            fetchCtx.onCompleted(fetchedObject, null);
            return unboxPossibleDataFetcherResult(executionContext, parameters, fetchedObject);
        }
    }

    /*
     * ExecutionContext is not used in the method, but the java agent uses it, so it needs to be present
     */
    @SuppressWarnings("unused")
    private Object invokeDataFetcher(ExecutionContext executionContext, ExecutionStrategyParameters parameters, GraphQLFieldDefinition fieldDef, Supplier<DataFetchingEnvironment> dataFetchingEnvironment, DataFetcher<?> dataFetcher) {
        Object fetchedValue;
        try {
            Object fetchedValueRaw;
            if (dataFetcher instanceof LightDataFetcher) {
                fetchedValueRaw = ((LightDataFetcher<?>) dataFetcher).get(fieldDef, parameters.getSource(), dataFetchingEnvironment);
            } else {
                fetchedValueRaw = dataFetcher.get(dataFetchingEnvironment.get());
            }
            fetchedValue = Async.toCompletableFutureOrMaterializedObject(fetchedValueRaw);
        } catch (Exception e) {
            fetchedValue = Async.exceptionallyCompletedFuture(e);
        }
        return fetchedValue;
    }

    protected Supplier<ExecutableNormalizedField> getNormalizedField(ExecutionContext executionContext, ExecutionStrategyParameters parameters, Supplier<ExecutionStepInfo> executionStepInfo) {
        Supplier<ExecutableNormalizedOperation> normalizedQuery = executionContext.getNormalizedQueryTree();
        return () -> normalizedQuery.get().getNormalizedField(parameters.getField(), executionStepInfo.get().getObjectType(), executionStepInfo.get().getPath());
    }

    protected FetchedValue unboxPossibleDataFetcherResult(ExecutionContext executionContext,
                                                          ExecutionStrategyParameters parameters,
                                                          Object result) {
        if (result instanceof DataFetcherResult) {
            DataFetcherResult<?> dataFetcherResult = (DataFetcherResult<?>) result;

            addErrorsToRightContext(dataFetcherResult.getErrors(), parameters, executionContext);

            addExtensionsIfPresent(executionContext, dataFetcherResult);

            Object localContext = dataFetcherResult.getLocalContext();
            if (localContext == null) {
                // if the field returns nothing then they get the context of their parent field
                localContext = parameters.getLocalContext();
            }
            Object unBoxedValue = executionContext.getValueUnboxer().unbox(dataFetcherResult.getData());
            return new FetchedValue(unBoxedValue, dataFetcherResult.getErrors(), localContext);
        } else {
            Object unBoxedValue = executionContext.getValueUnboxer().unbox(result);
            return new FetchedValue(unBoxedValue, ImmutableList.of(), parameters.getLocalContext());
        }
    }

    private void addExtensionsIfPresent(ExecutionContext executionContext, DataFetcherResult<?> dataFetcherResult) {
        Map<Object, Object> extensions = dataFetcherResult.getExtensions();
        if (extensions != null) {
            ExtensionsBuilder extensionsBuilder = executionContext.getGraphQLContext().get(ExtensionsBuilder.class);
            if (extensionsBuilder != null) {
                extensionsBuilder.addValues(extensions);
            }
        }
    }

    protected <T> CompletableFuture<T> handleFetchingException(
            DataFetchingEnvironment environment,
            ExecutionStrategyParameters parameters,
            Throwable e
    ) {
        DataFetcherExceptionHandlerParameters handlerParameters = DataFetcherExceptionHandlerParameters.newExceptionParameters()
                .dataFetchingEnvironment(environment)
                .exception(e)
                .build();

        try {
            return asyncHandleException(dataFetcherExceptionHandler, handlerParameters);
        } catch (Exception handlerException) {
            handlerParameters = DataFetcherExceptionHandlerParameters.newExceptionParameters()
                    .dataFetchingEnvironment(environment)
                    .exception(handlerException)
                    .build();
            return asyncHandleException(new SimpleDataFetcherExceptionHandler(), handlerParameters);
        }
    }

    private <T> CompletableFuture<T> asyncHandleException(DataFetcherExceptionHandler handler, DataFetcherExceptionHandlerParameters handlerParameters) {
        //noinspection unchecked
        return handler.handleException(handlerParameters).thenApply(
                handlerResult -> (T) DataFetcherResult.<FetchedValue>newResult().errors(handlerResult.getErrors()).build()
        );
    }

    /**
     * Called to complete a field based on the type of the field.
     * <p>
     * If the field is a scalar type, then it will be coerced  and returned.  However if the field type is an complex object type, then
     * the execution strategy will be called recursively again to execute the fields of that type before returning.
     * <p>
     * Graphql fragments mean that for any give logical field can have one or more {@link Field} values associated with it
     * in the query, hence the fieldList.  However the first entry is representative of the field for most purposes.
     *
     * @param executionContext contains the top level execution parameters
     * @param parameters       contains the parameters holding the fields to be executed and source object
     * @param fetchedValue     the fetched raw value
     *
     * @return a {@link FieldValueInfo}
     *
     * @throws NonNullableFieldWasNullException in the {@link FieldValueInfo#getFieldValueFuture()} future
     *                                          if a nonnull field resolves to a null value
     */
    protected FieldValueInfo completeField(ExecutionContext executionContext, ExecutionStrategyParameters parameters, FetchedValue fetchedValue) {
        Field field = parameters.getField().getSingleField();
        GraphQLObjectType parentType = (GraphQLObjectType) parameters.getExecutionStepInfo().getUnwrappedNonNullType();
        GraphQLFieldDefinition fieldDef = getFieldDef(executionContext.getGraphQLSchema(), parentType, field);
        return completeField(fieldDef, executionContext, parameters, fetchedValue);
    }

    private FieldValueInfo completeField(GraphQLFieldDefinition fieldDef, ExecutionContext executionContext, ExecutionStrategyParameters parameters, FetchedValue fetchedValue) {
        GraphQLObjectType parentType = (GraphQLObjectType) parameters.getExecutionStepInfo().getUnwrappedNonNullType();
        ExecutionStepInfo executionStepInfo = createExecutionStepInfo(executionContext, parameters, fieldDef, parentType);

        Instrumentation instrumentation = executionContext.getInstrumentation();
        InstrumentationFieldCompleteParameters instrumentationParams = new InstrumentationFieldCompleteParameters(executionContext, parameters, () -> executionStepInfo, fetchedValue);
        InstrumentationContext<Object> ctxCompleteField = nonNullCtx(instrumentation.beginFieldCompletion(
                instrumentationParams, executionContext.getInstrumentationState()
        ));

<<<<<<< HEAD
        ExecutionStrategyParameters newParameters = parameters.transform(builder ->
                builder.executionStepInfo(executionStepInfo)
                        .source(fetchedValue.getFetchedValue())
                        .localContext(fetchedValue.getLocalContext())
        );
=======
        NonNullableFieldValidator nonNullableFieldValidator = new NonNullableFieldValidator(executionContext, executionStepInfo);

        ExecutionStrategyParameters newParameters = parameters.transform(executionStepInfo,
                nonNullableFieldValidator,
                fetchedValue.getLocalContext(),
                fetchedValue.getFetchedValue());
>>>>>>> 397c0502

        FieldValueInfo fieldValueInfo = completeValue(executionContext, newParameters);
        ctxCompleteField.onDispatched();
        if (fieldValueInfo.isFutureValue()) {
            CompletableFuture<Object> executionResultFuture = fieldValueInfo.getFieldValueFuture();
            executionResultFuture.whenComplete(ctxCompleteField::onCompleted);
        } else {
            ctxCompleteField.onCompleted(fieldValueInfo.getFieldValueObject(), null);
        }
        return fieldValueInfo;
    }

    /**
     * Called to complete a value for a field based on the type of the field.
     * <p>
     * If the field is a scalar type, then it will be coerced  and returned.  However if the field type is an complex object type, then
     * the execution strategy will be called recursively again to execute the fields of that type before returning.
     * <p>
     * Graphql fragments mean that for any give logical field can have one or more {@link Field} values associated with it
     * in the query, hence the fieldList.  However the first entry is representative of the field for most purposes.
     *
     * @param executionContext contains the top level execution parameters
     * @param parameters       contains the parameters holding the fields to be executed and source object
     *
     * @return a {@link FieldValueInfo}
     *
     * @throws NonNullableFieldWasNullException if a non null field resolves to a null value
     */
    protected FieldValueInfo completeValue(ExecutionContext executionContext, ExecutionStrategyParameters parameters) throws NonNullableFieldWasNullException {
        ExecutionStepInfo executionStepInfo = parameters.getExecutionStepInfo();
        Object result = executionContext.getValueUnboxer().unbox(parameters.getSource());
        GraphQLType fieldType = executionStepInfo.getUnwrappedNonNullType();
        Object fieldValue;

        if (result == null) {
            return getFieldValueInfoForNull(parameters);
        } else if (isList(fieldType)) {
            return completeValueForList(executionContext, parameters, result);
        } else if (isScalar(fieldType)) {
            fieldValue = completeValueForScalar(executionContext, parameters, (GraphQLScalarType) fieldType, result);
            return new FieldValueInfo(SCALAR, fieldValue);
        } else if (isEnum(fieldType)) {
            fieldValue = completeValueForEnum(executionContext, parameters, (GraphQLEnumType) fieldType, result);
            return new FieldValueInfo(ENUM, fieldValue);
        }

        // when we are here, we have a complex type: Interface, Union or Object
        // and we must go deeper
        //
        GraphQLObjectType resolvedObjectType;
        try {
            resolvedObjectType = resolveType(executionContext, parameters, fieldType);
            fieldValue = completeValueForObject(executionContext, parameters, resolvedObjectType, result);
        } catch (UnresolvedTypeException ex) {
            // consider the result to be null and add the error on the context
            handleUnresolvedTypeProblem(executionContext, parameters, ex);
            // complete field as null, validating it is nullable
            return getFieldValueInfoForNull(parameters);
        }
        return new FieldValueInfo(OBJECT, fieldValue);
    }

    private void handleUnresolvedTypeProblem(ExecutionContext context, ExecutionStrategyParameters parameters, UnresolvedTypeException e) {
        UnresolvedTypeError error = new UnresolvedTypeError(parameters.getPath(), parameters.getExecutionStepInfo(), e);

        addErrorToRightContext(error, parameters, context);
    }

    /**
     * Called to complete a null value.
     *
     * @param parameters contains the parameters holding the fields to be executed and source object
     *
     * @return a {@link FieldValueInfo}
     *
     * @throws NonNullableFieldWasNullException inside a {@link CompletableFuture} if a non null field resolves to a null value
     */
    private FieldValueInfo getFieldValueInfoForNull(ExecutionStrategyParameters parameters) {
        Object fieldValue = completeValueForNull(parameters);
        return new FieldValueInfo(NULL, fieldValue);
    }

    /**
     * Called to complete a null value.
     *
     * @param parameters contains the parameters holding the fields to be executed and source object
     *
     * @return a null value or a {@link CompletableFuture} exceptionally completed
     *
     * @throws NonNullableFieldWasNullException inside the {@link CompletableFuture} if a non-null field resolves to a null value
     */
    @DuckTyped(shape = "CompletableFuture<Object> | Object")
    protected Object completeValueForNull(ExecutionStrategyParameters parameters) {
        try {
            return parameters.getNonNullFieldValidator().validate(parameters, null);
        } catch (Exception e) {
            return Async.exceptionallyCompletedFuture(e);
        }
    }

    /**
     * Called to complete a list of value for a field based on a list type.  This iterates the values and calls
     * {@link #completeValue(ExecutionContext, ExecutionStrategyParameters)} for each value.
     *
     * @param executionContext contains the top level execution parameters
     * @param parameters       contains the parameters holding the fields to be executed and source object
     * @param result           the result to complete, raw result
     *
     * @return a {@link FieldValueInfo}
     */
    protected FieldValueInfo completeValueForList(ExecutionContext executionContext, ExecutionStrategyParameters parameters, Object result) {
        Iterable<Object> resultIterable = toIterable(executionContext, parameters, result);
        try {
            resultIterable = parameters.getNonNullFieldValidator().validate(parameters, resultIterable);
        } catch (NonNullableFieldWasNullException e) {
            return new FieldValueInfo(LIST, exceptionallyCompletedFuture(e));
        }
        if (resultIterable == null) {
            return new FieldValueInfo(LIST, null);
        }
        return completeValueForList(executionContext, parameters, resultIterable);
    }

    /**
     * Called to complete a list of value for a field based on a list type.  This iterates the values and calls
     * {@link #completeValue(ExecutionContext, ExecutionStrategyParameters)} for each value.
     *
     * @param executionContext contains the top level execution parameters
     * @param parameters       contains the parameters holding the fields to be executed and source object
     * @param iterableValues   the values to complete, can't be null
     *
     * @return a {@link FieldValueInfo}
     */
    protected FieldValueInfo completeValueForList(ExecutionContext executionContext, ExecutionStrategyParameters parameters, Iterable<Object> iterableValues) {

        OptionalInt size = FpKit.toSize(iterableValues);
        ExecutionStepInfo executionStepInfo = parameters.getExecutionStepInfo();

        InstrumentationFieldCompleteParameters instrumentationParams = new InstrumentationFieldCompleteParameters(executionContext, parameters, () -> executionStepInfo, iterableValues);
        Instrumentation instrumentation = executionContext.getInstrumentation();

        InstrumentationContext<Object> completeListCtx = nonNullCtx(instrumentation.beginFieldListCompletion(
                instrumentationParams, executionContext.getInstrumentationState()
        ));

        List<FieldValueInfo> fieldValueInfos = new ArrayList<>(size.orElse(1));
        int index = 0;
        for (Object item : iterableValues) {
            if (incrementAndCheckMaxNodesExceeded(executionContext)) {
                return new FieldValueInfo(NULL, null, fieldValueInfos);
            }

            ResultPath indexedPath = parameters.getPath().segment(index);

            ExecutionStepInfo stepInfoForListElement = executionStepInfoFactory.newExecutionStepInfoForListElement(executionStepInfo, indexedPath);

            FetchedValue value = unboxPossibleDataFetcherResult(executionContext, parameters, item);

<<<<<<< HEAD
            ExecutionStrategyParameters newParameters = parameters.transform(builder ->
                    builder.executionStepInfo(stepInfoForListElement)
                            .localContext(value.getLocalContext())
                            .path(indexedPath)
                            .source(value.getFetchedValue())
            );
=======
            ExecutionStrategyParameters newParameters = parameters.transform(stepInfoForListElement,
                    nonNullableFieldValidator, indexedPath,
                    value.getLocalContext(), value.getFetchedValue());

>>>>>>> 397c0502
            fieldValueInfos.add(completeValue(executionContext, newParameters));
            index++;
        }

        Object listResults = Async.eachPolymorphic(fieldValueInfos, FieldValueInfo::getFieldValueObject);
        Object listOrPromiseToList;
        if (listResults instanceof CompletableFuture) {
            @SuppressWarnings("unchecked")
            CompletableFuture<List<Object>> resultsFuture = (CompletableFuture<List<Object>>) listResults;
            CompletableFuture<Object> overallResult = new CompletableFuture<>();
            completeListCtx.onDispatched();
            overallResult.whenComplete(completeListCtx::onCompleted);

            resultsFuture.whenComplete((results, exception) -> {
                if (exception != null) {
                    handleValueException(overallResult, exception, executionContext);
                    return;
                }
                List<Object> completedResults = new ArrayList<>(results.size());
                completedResults.addAll(results);
                overallResult.complete(completedResults);
            });
            listOrPromiseToList = overallResult;
        } else {
            completeListCtx.onCompleted(listResults, null);
            listOrPromiseToList = listResults;
        }
        return new FieldValueInfo(LIST, listOrPromiseToList, fieldValueInfos);
    }

    protected <T> void handleValueException(CompletableFuture<T> overallResult, Throwable e, ExecutionContext executionContext) {
        Throwable underlyingException = e;
        if (e instanceof CompletionException) {
            underlyingException = e.getCause();
        }
        if (underlyingException instanceof NonNullableFieldWasNullException) {
            assertNonNullFieldPrecondition((NonNullableFieldWasNullException) underlyingException, overallResult);
            if (!overallResult.isDone()) {
                overallResult.complete(null);
            }
        } else if (underlyingException instanceof AbortExecutionException) {
            AbortExecutionException abortException = (AbortExecutionException) underlyingException;
            executionContext.addError(abortException);
            if (!overallResult.isDone()) {
                overallResult.complete(null);
            }
        } else {
            overallResult.completeExceptionally(e);
        }
    }


    /**
     * Called to turn an object into a scalar value according to the {@link GraphQLScalarType} by asking that scalar type to coerce the object
     * into a valid value
     *
     * @param executionContext contains the top level execution parameters
     * @param parameters       contains the parameters holding the fields to be executed and source object
     * @param scalarType       the type of the scalar
     * @param result           the result to be coerced
     *
     * @return a materialized scalar value or exceptionally completed {@link CompletableFuture} if there is a problem
     */
    @DuckTyped(shape = "CompletableFuture<Object> | Object")
    protected Object completeValueForScalar(ExecutionContext executionContext, ExecutionStrategyParameters parameters, GraphQLScalarType scalarType, Object result) {
        Object serialized;
        try {
            serialized = scalarType.getCoercing().serialize(result, executionContext.getGraphQLContext(), executionContext.getLocale());
        } catch (CoercingSerializeException e) {
            serialized = handleCoercionProblem(executionContext, parameters, e);
        }

        try {
            serialized = parameters.getNonNullFieldValidator().validate(parameters, serialized);
        } catch (NonNullableFieldWasNullException e) {
            return exceptionallyCompletedFuture(e);
        }
        return serialized;
    }

    /**
     * Called to turn an object into an enum value according to the {@link GraphQLEnumType} by asking that enum type to coerce the object into a valid value
     *
     * @param executionContext contains the top level execution parameters
     * @param parameters       contains the parameters holding the fields to be executed and source object
     * @param enumType         the type of the enum
     * @param result           the result to be coerced
     *
     * @return a materialized enum value or exceptionally completed {@link CompletableFuture} if there is a problem
     */
    @DuckTyped(shape = "CompletableFuture<Object> | Object")
    protected Object completeValueForEnum(ExecutionContext executionContext, ExecutionStrategyParameters parameters, GraphQLEnumType enumType, Object result) {
        Object serialized;
        try {
            serialized = enumType.serialize(result, executionContext.getGraphQLContext(), executionContext.getLocale());
        } catch (CoercingSerializeException e) {
            serialized = handleCoercionProblem(executionContext, parameters, e);
        }
        try {
            serialized = parameters.getNonNullFieldValidator().validate(parameters, serialized);
        } catch (NonNullableFieldWasNullException e) {
            return exceptionallyCompletedFuture(e);
        }
        return serialized;
    }

    /**
     * Called to turn a java object value into an graphql object value
     *
     * @param executionContext   contains the top level execution parameters
     * @param parameters         contains the parameters holding the fields to be executed and source object
     * @param resolvedObjectType the resolved object type
     * @param result             the result to be coerced
     *
     * @return a {@link CompletableFuture} promise to a map of object field values or a materialized map of object field values
     */
    @DuckTyped(shape = "CompletableFuture<Map<String, Object>> | Map<String, Object>")
    protected Object completeValueForObject(ExecutionContext executionContext, ExecutionStrategyParameters parameters, GraphQLObjectType resolvedObjectType, Object result) {
        ExecutionStepInfo executionStepInfo = parameters.getExecutionStepInfo();

        FieldCollectorParameters collectorParameters = newParameters()
                .schema(executionContext.getGraphQLSchema())
                .objectType(resolvedObjectType)
                .fragments(executionContext.getFragmentsByName())
                .variables(executionContext.getCoercedVariables().toMap())
                .graphQLContext(executionContext.getGraphQLContext())
                .build();

        MergedSelectionSet subFields = fieldCollector.collectFields(
                collectorParameters,
                parameters.getField(),
                Optional.ofNullable(executionContext.getGraphQLContext())
                        .map(graphqlContext -> graphqlContext.getBoolean(ExperimentalApi.ENABLE_INCREMENTAL_SUPPORT))
                        .orElse(false)
        );

        ExecutionStepInfo newExecutionStepInfo = executionStepInfo.changeTypeWithPreservedNonNull(resolvedObjectType);

<<<<<<< HEAD
        ExecutionStrategyParameters newParameters = parameters.transform(builder ->
                builder.executionStepInfo(newExecutionStepInfo)
                        .fields(subFields)
                        .source(result)
        );
=======
        ExecutionStrategyParameters newParameters = parameters.transform(newExecutionStepInfo,
                nonNullableFieldValidator,
                subFields,
                result);
>>>>>>> 397c0502

        // Calling this from the executionContext to ensure we shift back from mutation strategy to the query strategy.
        return executionContext.getQueryStrategy().executeObject(executionContext, newParameters);
    }

    @SuppressWarnings("SameReturnValue")
    private Object handleCoercionProblem(ExecutionContext context, ExecutionStrategyParameters parameters, CoercingSerializeException e) {
        SerializationError error = new SerializationError(parameters.getPath(), e);

        addErrorToRightContext(error, parameters, context);

        return null;
    }

    protected GraphQLObjectType resolveType(ExecutionContext executionContext, ExecutionStrategyParameters parameters, GraphQLType fieldType) {
        // we can avoid a method call and type resolver environment allocation if we know it's an object type
        if (fieldType instanceof GraphQLObjectType) {
            return (GraphQLObjectType) fieldType;
        }
        return resolvedType.resolveType(executionContext, parameters.getField(), parameters.getSource(), parameters.getExecutionStepInfo(), fieldType, parameters.getLocalContext());
    }

    protected Iterable<Object> toIterable(ExecutionContext context, ExecutionStrategyParameters parameters, Object result) {
        if (FpKit.isIterable(result)) {
            return FpKit.toIterable(result);
        }

        handleTypeMismatchProblem(context, parameters);
        return null;
    }

    private void handleTypeMismatchProblem(ExecutionContext context, ExecutionStrategyParameters parameters) {
        TypeMismatchError error = new TypeMismatchError(parameters.getPath(), parameters.getExecutionStepInfo().getUnwrappedNonNullType());

        addErrorToRightContext(error, parameters, context);
    }

    /**
     * This has a side effect of incrementing the number of nodes returned and also checks
     * if max nodes were exceeded for this request.
     *
     * @param executionContext the execution context in play
     *
     * @return true if max nodes were exceeded
     */
    private boolean incrementAndCheckMaxNodesExceeded(ExecutionContext executionContext) {
        int resultNodesCount = executionContext.getResultNodesInfo().incrementAndGetResultNodesCount();
        Integer maxNodes;
        if ((maxNodes = executionContext.getGraphQLContext().get(MAX_RESULT_NODES)) != null) {
            if (resultNodesCount > maxNodes) {
                executionContext.getResultNodesInfo().maxResultNodesExceeded();
                return true;
            }
        }
        return false;
    }

    /**
     * Called to discover the field definition give the current parameters and the AST {@link Field}
     *
     * @param executionContext contains the top level execution parameters
     * @param parameters       contains the parameters holding the fields to be executed and source object
     * @param field            the field to find the definition of
     *
     * @return a {@link GraphQLFieldDefinition}
     */
    protected GraphQLFieldDefinition getFieldDef(ExecutionContext executionContext, ExecutionStrategyParameters parameters, Field field) {
        GraphQLObjectType parentType = (GraphQLObjectType) parameters.getExecutionStepInfo().getUnwrappedNonNullType();
        return getFieldDef(executionContext.getGraphQLSchema(), parentType, field);
    }

    /**
     * Called to discover the field definition give the current parameters and the AST {@link Field}
     *
     * @param schema     the schema in play
     * @param parentType the parent type of the field
     * @param field      the field to find the definition of
     *
     * @return a {@link GraphQLFieldDefinition}
     */
    protected GraphQLFieldDefinition getFieldDef(GraphQLSchema schema, GraphQLObjectType parentType, Field field) {
        return Introspection.getFieldDefinition(schema, parentType, field.getName());
    }

    /**
     * See (<a href="https://spec.graphql.org/October2021/#sec-Errors-and-Non-Nullability">...</a>),
     * <p>
     * If a non nullable child field type actually resolves to a null value and the parent type is nullable
     * then the parent must in fact become null
     * so we use exceptions to indicate this special case.  However if the parent is in fact a non nullable type
     * itself then we need to bubble that upwards again until we get to the root in which case the result
     * is meant to be null.
     *
     * @param e this indicates that a null value was returned for a non null field, which needs to cause the parent field
     *          to become null OR continue on as an exception
     *
     * @throws NonNullableFieldWasNullException if a non null field resolves to a null value
     */
    protected void assertNonNullFieldPrecondition(NonNullableFieldWasNullException e) throws NonNullableFieldWasNullException {
        ExecutionStepInfo executionStepInfo = e.getExecutionStepInfo();
        if (executionStepInfo.hasParent() && executionStepInfo.getParent().isNonNullType()) {
            throw new NonNullableFieldWasNullException(e);
        }
    }

    protected void assertNonNullFieldPrecondition(NonNullableFieldWasNullException e, CompletableFuture<?> completableFuture) throws NonNullableFieldWasNullException {
        ExecutionStepInfo executionStepInfo = e.getExecutionStepInfo();
        if (executionStepInfo.hasParent() && executionStepInfo.getParent().isNonNullType()) {
            completableFuture.completeExceptionally(new NonNullableFieldWasNullException(e));
        }
    }

    protected ExecutionResult handleNonNullException(ExecutionContext executionContext, CompletableFuture<ExecutionResult> result, Throwable e) {
        ExecutionResult executionResult = null;
        List<GraphQLError> errors = ImmutableList.copyOf(executionContext.getErrors());
        Throwable underlyingException = e;
        if (e instanceof CompletionException) {
            underlyingException = e.getCause();
        }
        if (underlyingException instanceof NonNullableFieldWasNullException) {
            assertNonNullFieldPrecondition((NonNullableFieldWasNullException) underlyingException, result);
            if (!result.isDone()) {
                executionResult = new ExecutionResultImpl(null, errors);
                result.complete(executionResult);
            }
        } else if (underlyingException instanceof AbortExecutionException) {
            AbortExecutionException abortException = (AbortExecutionException) underlyingException;
            executionResult = abortException.toExecutionResult();
            result.complete(executionResult);
        } else {
            result.completeExceptionally(e);
        }
        return executionResult;
    }

    /**
     * Builds the type info hierarchy for the current field
     *
     * @param executionContext the execution context  in play
     * @param parameters       contains the parameters holding the fields to be executed and source object
     * @param fieldDefinition  the field definition to build type info for
     * @param fieldContainer   the field container
     *
     * @return a new type info
     */
    protected ExecutionStepInfo createExecutionStepInfo(ExecutionContext executionContext,
                                                        ExecutionStrategyParameters parameters,
                                                        GraphQLFieldDefinition fieldDefinition,
                                                        GraphQLObjectType fieldContainer) {
        return executionStepInfoFactory.createExecutionStepInfo(executionContext,
                parameters,
                fieldDefinition,
                fieldContainer);
    }

    // Errors that result from the execution of deferred fields are kept in the deferred context only.
    private static void addErrorToRightContext(GraphQLError error, ExecutionStrategyParameters parameters, ExecutionContext executionContext) {
        if (parameters.getDeferredCallContext() != null) {
            parameters.getDeferredCallContext().addError(error);
        } else {
            executionContext.addError(error);
        }
    }

    private static void addErrorsToRightContext(List<GraphQLError> errors, ExecutionStrategyParameters parameters, ExecutionContext executionContext) {
        if (parameters.getDeferredCallContext() != null) {
            parameters.getDeferredCallContext().addErrors(errors);
        } else {
            executionContext.addErrors(errors);
        }
    }
}<|MERGE_RESOLUTION|>--- conflicted
+++ resolved
@@ -607,20 +607,11 @@
                 instrumentationParams, executionContext.getInstrumentationState()
         ));
 
-<<<<<<< HEAD
-        ExecutionStrategyParameters newParameters = parameters.transform(builder ->
-                builder.executionStepInfo(executionStepInfo)
-                        .source(fetchedValue.getFetchedValue())
-                        .localContext(fetchedValue.getLocalContext())
-        );
-=======
         NonNullableFieldValidator nonNullableFieldValidator = new NonNullableFieldValidator(executionContext, executionStepInfo);
 
         ExecutionStrategyParameters newParameters = parameters.transform(executionStepInfo,
-                nonNullableFieldValidator,
                 fetchedValue.getLocalContext(),
                 fetchedValue.getFetchedValue());
->>>>>>> 397c0502
 
         FieldValueInfo fieldValueInfo = completeValue(executionContext, newParameters);
         ctxCompleteField.onDispatched();
@@ -779,19 +770,11 @@
 
             FetchedValue value = unboxPossibleDataFetcherResult(executionContext, parameters, item);
 
-<<<<<<< HEAD
-            ExecutionStrategyParameters newParameters = parameters.transform(builder ->
-                    builder.executionStepInfo(stepInfoForListElement)
-                            .localContext(value.getLocalContext())
-                            .path(indexedPath)
-                            .source(value.getFetchedValue())
-            );
-=======
             ExecutionStrategyParameters newParameters = parameters.transform(stepInfoForListElement,
-                    nonNullableFieldValidator, indexedPath,
-                    value.getLocalContext(), value.getFetchedValue());
-
->>>>>>> 397c0502
+                    indexedPath,
+                    value.getLocalContext(),
+                    value.getFetchedValue());
+
             fieldValueInfos.add(completeValue(executionContext, newParameters));
             index++;
         }
@@ -930,18 +913,9 @@
 
         ExecutionStepInfo newExecutionStepInfo = executionStepInfo.changeTypeWithPreservedNonNull(resolvedObjectType);
 
-<<<<<<< HEAD
-        ExecutionStrategyParameters newParameters = parameters.transform(builder ->
-                builder.executionStepInfo(newExecutionStepInfo)
-                        .fields(subFields)
-                        .source(result)
-        );
-=======
         ExecutionStrategyParameters newParameters = parameters.transform(newExecutionStepInfo,
-                nonNullableFieldValidator,
                 subFields,
                 result);
->>>>>>> 397c0502
 
         // Calling this from the executionContext to ensure we shift back from mutation strategy to the query strategy.
         return executionContext.getQueryStrategy().executeObject(executionContext, newParameters);
