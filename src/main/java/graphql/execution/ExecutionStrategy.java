--- conflicted
+++ resolved
@@ -226,7 +226,7 @@
             if (fieldValueInfosResult instanceof CompletableFuture) {
                 CompletableFuture<List<FieldValueInfo>> fieldValueInfos = (CompletableFuture<List<FieldValueInfo>>) fieldValueInfosResult;
                 fieldValueInfos.whenComplete((completeValueInfos, throwable) -> {
-                    executionContext.run(throwable,() -> {
+                    executionContext.run(() -> {
                         if (throwable != null) {
                             handleResultsConsumer.accept(null, throwable);
                             return;
@@ -280,7 +280,7 @@
 
     private BiConsumer<List<Object>, Throwable> buildFieldValueMap(List<String> fieldNames, CompletableFuture<Map<String, Object>> overallResult, ExecutionContext executionContext) {
         return (List<Object> results, Throwable exception) -> {
-            executionContext.run(exception,() -> {
+            executionContext.run(() -> {
                 if (exception != null) {
                     handleValueException(overallResult, exception, executionContext);
                     return;
@@ -486,14 +486,9 @@
         if (fetchedObject instanceof CompletableFuture) {
             @SuppressWarnings("unchecked")
             CompletableFuture<Object> fetchedValue = (CompletableFuture<Object>) fetchedObject;
-<<<<<<< HEAD
-            return fetchedValue
-                    .handle((result, exception) -> executionContext.call(exception,() -> {
-=======
             executionContext.decrementRunning(fetchedValue);
             CompletableFuture<FetchedValue> fetchedValueCF = fetchedValue
                     .handle((result, exception) -> executionContext.call(() -> {
->>>>>>> 5a035410
                         fetchCtx.onCompleted(result, exception);
                         if (exception != null) {
                             CompletableFuture<Object> handleFetchingExceptionResult = handleFetchingException(dataFetchingEnvironment.get(), parameters, exception);
@@ -824,7 +819,7 @@
             overallResult.whenComplete(completeListCtx::onCompleted);
 
             resultsFuture.whenComplete((results, exception) -> {
-                executionContext.run(exception, () -> {
+                executionContext.run(() -> {
                     if (exception != null) {
                         handleValueException(overallResult, exception, executionContext);
                         return;
