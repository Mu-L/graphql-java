--- conflicted
+++ resolved
@@ -354,17 +354,11 @@
                 new InstrumentationFieldParameters(executionContext, executionStepInfo), executionContext.getInstrumentationState()
         ));
 
-<<<<<<< HEAD
         Object fetchedValueObj = fetchField(executionContext, parameters);
         if (fetchedValueObj instanceof CompletableFuture) {
             CompletableFuture<FetchedValue> fetchFieldFuture = (CompletableFuture<FetchedValue>) fetchedValueObj;
             CompletableFuture<FieldValueInfo> result = fetchFieldFuture.thenApply((fetchedValue) ->
-                    completeField(executionContext, parameters, fetchedValue));
-=======
-        CompletableFuture<FetchedValue> fetchFieldFuture = fetchField(fieldDef, executionContext, parameters);
-        CompletableFuture<FieldValueInfo> result = fetchFieldFuture.thenApply((fetchedValue) ->
-                completeField(fieldDef, executionContext, parameters, fetchedValue));
->>>>>>> 6b7f6b78
+                    completeField(fieldDef,executionContext, parameters, fetchedValue));
 
             fieldCtx.onDispatched();
             result.whenComplete(fieldCtx::onCompleted);
